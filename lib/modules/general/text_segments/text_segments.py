#!/usr/bin/env python

#################################################
# Module: text_digits
# Topher 2024.
# Digital segment display style numbers

import inspect
from lib.modules._module import Module
from lib import hud_graphics
from lib import hud_utils
from lib import smartdisplay
from lib.common.dataship import dataship
from lib.common import shared
import pygame
import math

        # 16-segment display layout:
        #
        #     a1     a2
        #   ------ ------
        #   |\    h    /|
        # f1| \j     k/ |b1
        #   |  \    /   |
        #   |   \  /    |
        #   |g1  \/  g2 |
        #    ----   -----
        #   |    /\     |
        #   |   /  \    |
        # f2|  /    \   |b2
        #   | /l   m \  |
        #   |/    i   \ |
        #   ------ ------
        #    d1      d2
        
class text_segments(Module):
<<<<<<< HEAD
    # Define segment patterns at class level
    SEGMENTS = {
=======
    # Define segment patterns as class variable
    segments = {
>>>>>>> b56539bc
        '0': (1,1,1,1,1,1,1,1,0,0,0,0,0,0,0,0),
        '1': (0,0,1,1,0,0,0,0,0,0,0,0,0,0,0,0),
        '2': (1,1,1,0,1,1,0,1,1,1,0,0,0,0,0,0),
        '3': (1,1,1,1,1,1,0,0,1,1,0,0,0,0,0,0),
        '4': (0,0,1,1,0,0,1,0,1,1,0,0,0,0,0,0),
        '5': (1,1,0,1,1,1,1,0,1,1,0,0,0,0,0,0),
        '6': (1,1,0,1,1,1,1,1,1,1,0,0,0,0,0,0),
        '7': (1,1,1,1,0,0,0,0,0,0,0,0,0,0,0,0),
        '8': (1,1,1,1,1,1,1,1,1,1,0,0,0,0,0,0),
        '9': (1,1,1,1,1,1,1,0,1,1,0,0,0,0,0,0),
        'A': (1,1,1,1,0,0,1,1,1,1,0,0,0,0,0,0),
        'B': (1,1,1,1,1,1,0,0,0,1,1,1,0,0,0,0),
        'C': (1,1,0,0,1,1,1,1,0,0,0,0,0,0,0,0),
        'D': (1,1,1,1,1,1,0,0,0,0,1,1,0,0,0,0),
        'E': (1,1,0,0,1,1,1,1,1,0,0,0,0,0,0,0),
        'F': (1,1,0,0,0,0,1,1,1,0,0,0,0,0,0,0),
        'G': (1,1,0,1,1,1,1,1,0,1,0,0,0,0,0,0),
        'H': (0,0,1,1,0,0,1,1,1,1,0,0,0,0,0,0),
        'I': (1,1,0,0,1,1,0,0,0,0,1,1,0,0,0,0),
        'J': (0,1,1,1,1,1,0,0,0,0,0,0,0,0,0,0),
        'K': (0,0,0,0,0,0,1,1,1,0,0,0,0,1,0,1),
        'L': (0,0,0,0,1,1,1,1,0,0,0,0,0,0,0,0),
        'M': (0,0,1,1,0,0,1,1,0,0,0,0,1,1,0,0),
        'N': (0,0,1,1,0,0,1,1,0,0,0,0,1,0,0,1),
        'O': (1,1,1,1,1,1,1,1,0,0,0,0,0,0,0,0),
        'P': (1,1,1,0,0,0,1,1,1,1,0,0,0,0,0,0),
        'Q': (1,1,1,1,1,1,1,1,0,0,0,0,0,0,0,1),
        'R': (1,1,1,0,0,0,1,1,1,1,0,0,0,0,0,1),
        'S': (1,1,0,1,1,1,1,0,1,1,0,0,0,0,0,0),
        'T': (1,1,0,0,0,0,0,0,0,0,1,1,0,0,0,0),
        'U': (0,0,1,1,1,1,1,1,0,0,0,0,0,0,0,0),
        'V': (0,0,0,0,0,0,1,1,0,0,0,0,0,1,1,0),
        'W': (0,0,1,1,0,0,1,1,0,0,0,0,0,0,1,1),
        'X': (0,0,0,0,0,0,0,0,0,0,0,0,1,1,1,1),
        'Y': (0,0,0,0,0,0,0,0,0,0,0,1,1,1,0,0),
        'Z': (1,1,0,0,1,1,0,0,0,0,0,0,0,1,1,0),
        '-': (0,0,0,0,0,0,0,0,1,1,0,0,0,0,0,0),
        ' ': (0,0,0,0,0,0,0,0,0,0,0,0,0,0,0,0)
    }

    def __init__(self):
        Module.__init__(self)
        self.name = "Text Segments"
        self.total_decimals = 3  # Total number of digits to display
        self.scroll_decimal = 1  # Number of scrolling digits
        self.text = "0"  # Default text
        self.text_color = (242,242,24)  # Default color
        self.not_active_color = (45,45,45)  # Not active color
        self.box_color = (45,45,45)  # Border color
        self.box_weight = 0  # Border thickness
        self.digit_spacing = 2  # Spacing between digits
        self.value = 0  # Current value to display
        self.fail = False
        self.bad = False
        self.old = False
        self.template = ""  # Add template support
        
<<<<<<< HEAD
        # Add cache-related variables
        self._char_cache = {}  # Cache for rendered characters
        self._last_text = ""   # Track last rendered text
        self._background = None # Pre-rendered background with inactive segments
        self._needs_reset = True # Flag to track if cache needs reset
=======
        # Add cache for pre-rendered digits
        self.digit_cache = {}
        self.inactive_digit_surface = None
>>>>>>> b56539bc

    def initMod(self, pygamescreen, width=None, height=None):
        if width is None:
            width = 200
        if height is None:
            height = 50
        Module.initMod(self, pygamescreen, width, height)
        
        # Create surfaces
        self.surface = pygame.Surface((self.width, self.height), pygame.SRCALPHA)
        self.digit_surface = pygame.Surface((self.width//self.total_decimals - self.digit_spacing, 
                                           self.height), pygame.SRCALPHA)
        
        # Calculate digit dimensions
        self.digit_width = self.width // self.total_decimals - self.digit_spacing
        self.digit_height = self.height
        self.segment_thickness = max(2, self.digit_height // 10)
<<<<<<< HEAD
        
        # Reset caches since dimensions changed
        self._reset_caches()

    def _reset_caches(self):
        """Reset all caches when dimensions or colors change"""
        self._char_cache = {}
        self._last_text = ""
        self._create_background()
        self._needs_reset = False

    def _create_background(self):
        """Pre-render background with all inactive segments"""
        self._background = pygame.Surface((self.digit_width, self.digit_height), pygame.SRCALPHA)
        
        w, h, t = self.digit_width, self.digit_height, self.segment_thickness
=======
        
        # Pre-render inactive segments
        self._create_inactive_segments()

    def _create_inactive_segments(self):
        """Pre-render the inactive segments surface"""
        w = self.digit_width
        h = self.digit_height
        t = self.segment_thickness
>>>>>>> b56539bc
        
        # Calculate key points
        left = t
        right = w - t
        center = w/2
        top = t
        bottom = h - t
        middle = h/2
        
<<<<<<< HEAD
        # Define segment coordinates
        self.segs = [
=======
        self.inactive_digit_surface = pygame.Surface((w, h), pygame.SRCALPHA)
        
        # Define all segments
        segs = [
>>>>>>> b56539bc
            # Top segments (a1, a2)
            [(left, 0), (center-t/2, 0), (center-t/2, t), (left, t)],      # a1
            [(center+t/2, 0), (right, 0), (right, t), (center+t/2, t)],    # a2
            
            # Right segments (b1, b2)
            [(right-t, t), (right, t), (right, middle-t/2), (right-t, middle-t/2)],          # b1
            [(right-t, middle+t/2), (right, middle+t/2), (right, bottom-t), (right-t, bottom-t)],  # b2
            
            # Bottom segments (d1, d2)
            [(left, bottom-t), (center-t/2, bottom-t), (center-t/2, bottom), (left, bottom)],   # d1
            [(center+t/2, bottom-t), (right, bottom-t), (right, bottom), (center+t/2, bottom)], # d2
            
            # Left segments (f1, f2)
            [(0, t), (t, t), (t, middle-t/2), (0, middle-t/2)],           # f1
            [(0, middle+t/2), (t, middle+t/2), (t, bottom-t), (0, bottom-t)],  # f2
            
            # Middle segments (g1, g2)
            [(left+t, middle-t/2), (center-t/2, middle-t/2), (center-t/2, middle+t/2), (left+t, middle+t/2)],    # g1
            [(center+t/2, middle-t/2), (right-t, middle-t/2), (right-t, middle+t/2), (center+t/2, middle+t/2)],  # g2
            
            # Center vertical segments (h, i)
            [(center-t/2, t), (center+t/2, t), (center+t/2, middle-t/2), (center-t/2, middle-t/2)],          # h
            [(center-t/2, middle+t/2), (center+t/2, middle+t/2), (center+t/2, bottom-t), (center-t/2, bottom-t)], # i
            
            # Diagonal segments (j, k, l, m)
            [(left+t, t), (center-t, middle-t/2), (center-t-t/2, middle), (left, t+t)],                    # j
            [(center+t, middle-t/2), (right-t, t), (right, t+t), (center+t+t/2, middle)],               # k
            [(left+t, bottom-t), (center-t, middle+t/2), (center-t-t/2, middle), (left, bottom-2*t)],        # l
            [(center+t, middle+t/2), (right-t, bottom-t), (right, bottom-2*t), (center+t+t/2, middle)]   # m
        ]
        
        # Draw all segments in inactive color
<<<<<<< HEAD
        for seg in self.segs:
            self.draw_segment(self._background, seg, self.not_active_color)

=======
        for seg in segs:
            self.draw_segment(self.inactive_digit_surface, seg, self.not_active_color)

        # Store segs as instance variable
        self.segs = segs

>>>>>>> b56539bc
    def draw_segment(self, surface, points, color):
        """Draw a segment using polygon"""
        pygame.draw.polygon(surface, color, points)

    def draw_digit(self, digit):
<<<<<<< HEAD
        """Draw a single digit/letter, using cache if available"""
        digit = str(digit).upper()
        
        # Return cached version if available
        if digit in self._char_cache:
            return self._char_cache[digit]
            
        # Create new surface starting from background
        new_surface = self._background.copy()
        
        # Only draw active segments
        if digit in self.SEGMENTS:
            pattern = self.SEGMENTS[digit]
            for i, (seg, on) in enumerate(zip(self.segs, pattern)):
                if on:
                    self.draw_segment(new_surface, seg, self.text_color)
        
        # Cache and return
        self._char_cache[digit] = new_surface
        return new_surface
=======
        """Draw a single digit/letter on digit_surface with caching"""
        # Check cache first - use only immutable types for cache key
        cache_key = (str(digit).upper(), 
                    tuple(self.text_color), 
                    tuple(self.not_active_color))
        
        if cache_key in self.digit_cache:
            self.digit_surface.blit(self.digit_cache[cache_key], (0, 0))
            return
            
        # Clear surface and draw inactive segments
        self.digit_surface.fill((0,0,0,0))
        self.digit_surface.blit(self.inactive_digit_surface, (0, 0))
        
        # If digit not recognized, return early
        if str(digit).upper() not in self.segments:
            return
            
        pattern = self.segments[str(digit).upper()]
        
        # Draw only active segments
        for i, (seg, on) in enumerate(zip(self.segs, pattern)):
            if on:
                self.draw_segment(self.digit_surface, seg, self.text_color)
        
        # Cache the result
        self.digit_cache[cache_key] = self.digit_surface.copy()
>>>>>>> b56539bc

    def parse_text(self, aircraft):
        def get_nested_attr(obj, attr):
            parts = attr.split('.')
            for part in parts:
                if part.endswith('()'):
                    # It's a function call
                    func_name = part[:-2]
                    obj = getattr(obj, func_name)()
                elif part.endswith('<obj>'):
                    # It's an object
                    obj = getattr(obj, part[:-5])
                else:
                    obj = getattr(obj, part)
            return obj
    
        def format_object(obj):
            # check if None
            if obj is None:
                obj = "None"
            else:
                sub_vars = obj.__dict__
                final_value = ""
                for sub_var in sub_vars:
                    # check if it starts with _ then skip it.
                    if sub_var.startswith('_'):
                        continue
                    # check if it has a __dict__.. if so skip it cause it's probably a child object.
                    if hasattr(sub_vars[sub_var], '__dict__'):
                        continue
                    final_value += f"{sub_var}: {sub_vars[sub_var]}\n"
                obj = final_value
            return obj

        words = self.text.split()
        result = self.text
        for word in words:
            if "{" in word and "}" in word:
                variable_name = word[1:-1]
                if "%" in variable_name:
                    variable_name, format_specifier = variable_name.split("%")
                elif ":" in variable_name:
                    variable_name, format_specifier = variable_name.split(":")
                else:
                    format_specifier = None

                try:
                    if variable_name == "self":
                        variable_value = format_object(aircraft)
                    else:
                        variable_value = get_nested_attr(aircraft, variable_name)

                    if format_specifier:
                        variable_value = f"{variable_value:{format_specifier}}"
                    elif isinstance(variable_value, (str, int, float, tuple, dict)):
                        variable_value = f"{variable_value}"
                    elif isinstance(variable_value, list):
                        final_value = ""
                        for item in variable_value:
                            final_value += f"\n{format_object(item)}\n======================="
                        variable_value = final_value
                    elif isinstance(variable_value, object):
                        variable_value = format_object(variable_value)
                    else:
                        variable_value = str(variable_value)
                except Exception as e:
                    variable_value = f"Error: {str(e)}"

                result = result.replace(word, variable_value)
            else:
                result = result.replace(word, word)
        return result

    def draw(self, aircraft, smartdisplay, pos=(None,None)):
        # Reset caches if needed
        if self._needs_reset:
            self._reset_caches()
            
        if pos[0] is None:
            x = smartdisplay.x_center
        else:
            x = pos[0]
        if pos[1] is None:
            y = smartdisplay.y_center
        else:
            y = pos[1]

        # Clear main surface
        

        if self.fail:
            # Draw fail indication
            pygame.draw.rect(self.surface, (50,50,50), (0,0,self.width,self.height))
            font = pygame.font.SysFont('Arial', min(self.width//3, self.height//2))
            fail_text = font.render('XXX', True, (255,0,0))
            text_rect = fail_text.get_rect(center=(self.width//2, self.height//2))
            self.surface.blit(fail_text, text_rect)
<<<<<<< HEAD
        else:
            # Parse template/text
            parsed_text = self.parse_text(aircraft)
            text = str(parsed_text).upper()
            
            # Format text length
            if len(text) < self.total_decimals:
                text = text.ljust(self.total_decimals)
            elif len(text) > self.total_decimals:
                text = text[:self.total_decimals]
            
            # Only redraw if text changed
            if text != self._last_text:
                # Clear surface
                self.surface.fill((0,0,0,0))

                # Draw each character
                for i, char in enumerate(text):
                    digit_surface = self.draw_digit(char)
                    digit_x = i * (self.digit_width + self.digit_spacing)
                    self.surface.blit(digit_surface, (digit_x, 0))
                
                # Draw border if needed
                if self.box_weight > 0:
                    pygame.draw.rect(self.surface, self.box_color, 
                                   (0,0,self.width,self.height), self.box_weight)
                                   
                self._last_text = text
=======
            return

        # Parse template/text first
        parsed_text = self.parse_text(aircraft)
        # Format input - handle both numbers and text
        text = str(parsed_text).upper()[:self.total_decimals].ljust(self.total_decimals)

        # Draw each character
        for i, char in enumerate(text):
            self.draw_digit(char)
            digit_x = i * (self.digit_width + self.digit_spacing)
            self.surface.blit(self.digit_surface, (digit_x, 0))

        # Draw border if needed
        if self.box_weight > 0:
            pygame.draw.rect(self.surface, self.box_color, 
                           (0,0,self.width,self.height), self.box_weight)
>>>>>>> b56539bc

        # Draw to screen
        self.pygamescreen.blit(self.surface, (x,y))

    def clear(self):
        """Clear the cache when module is cleared"""
        self.digit_cache.clear()
        super().clear()

    def get_module_options(self):
        data_fields = shared.Dataship._get_all_fields()

        return {
            "template": {
                "type": "dropdown",
                "default": "template",
                "options": data_fields,
                "label": "Value",
                "description": "Select a predefined value",
                "post_change_function": "update_text"
            },
            "text": {
                "type": "text",
                "default": self.text,
                "label": "Custom",
                "description": "Text to display"
            },
            "total_decimals": {
                "type": "int",
                "default": self.total_decimals,
                "min": 1,
                "max": 50,
                "label": "Total Slots",
                "description": "Total number of digits to display"
            },
            "text_color": {
                "type": "color",
                "default": self.text_color,
                "label": "Segment Color",
                "description": "Color of the digit segments"
            },
            "not_active_color": {
                "type": "color",
                "default": self.not_active_color,
                "label": "Not Active Color",
                "description": "Color of the digit segments when not active"
            },
            "box_color": {
                "type": "color",
                "default": self.box_color,
                "label": "Border Color",
                "description": "Color of the border"
            },
            "box_weight": {
                "type": "int",
                "default": self.box_weight,
                "min": 0,
                "max": 10,
                "label": "Border Weight",
                "description": "Thickness of the border"
            }
        }

    def update_text(self):
        self.text = "{"+self.template+"}"

    def processEvent(self, event, aircraft, smartdisplay):
        pass

    # Add cache reset to option setters
    def set_text_color(self, color):
        self.text_color = color
        self._needs_reset = True
        
    def set_not_active_color(self, color):
        self.not_active_color = color
        self._needs_reset = True
        
    def set_box_color(self, color):
        self.box_color = color
        self._needs_reset = True
        
    def set_box_weight(self, weight):
        self.box_weight = weight
        self._needs_reset = True
        
    def set_total_decimals(self, decimals):
        self.total_decimals = decimals
        self._needs_reset = True



# vi: modeline tabstop=8 expandtab shiftwidth=4 softtabstop=4 syntax=python<|MERGE_RESOLUTION|>--- conflicted
+++ resolved
@@ -34,13 +34,8 @@
         #    d1      d2
         
 class text_segments(Module):
-<<<<<<< HEAD
     # Define segment patterns at class level
     SEGMENTS = {
-=======
-    # Define segment patterns as class variable
-    segments = {
->>>>>>> b56539bc
         '0': (1,1,1,1,1,1,1,1,0,0,0,0,0,0,0,0),
         '1': (0,0,1,1,0,0,0,0,0,0,0,0,0,0,0,0),
         '2': (1,1,1,0,1,1,0,1,1,1,0,0,0,0,0,0),
@@ -98,17 +93,11 @@
         self.old = False
         self.template = ""  # Add template support
         
-<<<<<<< HEAD
         # Add cache-related variables
         self._char_cache = {}  # Cache for rendered characters
         self._last_text = ""   # Track last rendered text
         self._background = None # Pre-rendered background with inactive segments
         self._needs_reset = True # Flag to track if cache needs reset
-=======
-        # Add cache for pre-rendered digits
-        self.digit_cache = {}
-        self.inactive_digit_surface = None
->>>>>>> b56539bc
 
     def initMod(self, pygamescreen, width=None, height=None):
         if width is None:
@@ -126,7 +115,6 @@
         self.digit_width = self.width // self.total_decimals - self.digit_spacing
         self.digit_height = self.height
         self.segment_thickness = max(2, self.digit_height // 10)
-<<<<<<< HEAD
         
         # Reset caches since dimensions changed
         self._reset_caches()
@@ -143,17 +131,6 @@
         self._background = pygame.Surface((self.digit_width, self.digit_height), pygame.SRCALPHA)
         
         w, h, t = self.digit_width, self.digit_height, self.segment_thickness
-=======
-        
-        # Pre-render inactive segments
-        self._create_inactive_segments()
-
-    def _create_inactive_segments(self):
-        """Pre-render the inactive segments surface"""
-        w = self.digit_width
-        h = self.digit_height
-        t = self.segment_thickness
->>>>>>> b56539bc
         
         # Calculate key points
         left = t
@@ -163,15 +140,8 @@
         bottom = h - t
         middle = h/2
         
-<<<<<<< HEAD
         # Define segment coordinates
         self.segs = [
-=======
-        self.inactive_digit_surface = pygame.Surface((w, h), pygame.SRCALPHA)
-        
-        # Define all segments
-        segs = [
->>>>>>> b56539bc
             # Top segments (a1, a2)
             [(left, 0), (center-t/2, 0), (center-t/2, t), (left, t)],      # a1
             [(center+t/2, 0), (right, 0), (right, t), (center+t/2, t)],    # a2
@@ -204,24 +174,14 @@
         ]
         
         # Draw all segments in inactive color
-<<<<<<< HEAD
         for seg in self.segs:
             self.draw_segment(self._background, seg, self.not_active_color)
 
-=======
-        for seg in segs:
-            self.draw_segment(self.inactive_digit_surface, seg, self.not_active_color)
-
-        # Store segs as instance variable
-        self.segs = segs
-
->>>>>>> b56539bc
     def draw_segment(self, surface, points, color):
         """Draw a segment using polygon"""
         pygame.draw.polygon(surface, color, points)
 
     def draw_digit(self, digit):
-<<<<<<< HEAD
         """Draw a single digit/letter, using cache if available"""
         digit = str(digit).upper()
         
@@ -242,35 +202,6 @@
         # Cache and return
         self._char_cache[digit] = new_surface
         return new_surface
-=======
-        """Draw a single digit/letter on digit_surface with caching"""
-        # Check cache first - use only immutable types for cache key
-        cache_key = (str(digit).upper(), 
-                    tuple(self.text_color), 
-                    tuple(self.not_active_color))
-        
-        if cache_key in self.digit_cache:
-            self.digit_surface.blit(self.digit_cache[cache_key], (0, 0))
-            return
-            
-        # Clear surface and draw inactive segments
-        self.digit_surface.fill((0,0,0,0))
-        self.digit_surface.blit(self.inactive_digit_surface, (0, 0))
-        
-        # If digit not recognized, return early
-        if str(digit).upper() not in self.segments:
-            return
-            
-        pattern = self.segments[str(digit).upper()]
-        
-        # Draw only active segments
-        for i, (seg, on) in enumerate(zip(self.segs, pattern)):
-            if on:
-                self.draw_segment(self.digit_surface, seg, self.text_color)
-        
-        # Cache the result
-        self.digit_cache[cache_key] = self.digit_surface.copy()
->>>>>>> b56539bc
 
     def parse_text(self, aircraft):
         def get_nested_attr(obj, attr):
@@ -368,7 +299,6 @@
             fail_text = font.render('XXX', True, (255,0,0))
             text_rect = fail_text.get_rect(center=(self.width//2, self.height//2))
             self.surface.blit(fail_text, text_rect)
-<<<<<<< HEAD
         else:
             # Parse template/text
             parsed_text = self.parse_text(aircraft)
@@ -397,25 +327,6 @@
                                    (0,0,self.width,self.height), self.box_weight)
                                    
                 self._last_text = text
-=======
-            return
-
-        # Parse template/text first
-        parsed_text = self.parse_text(aircraft)
-        # Format input - handle both numbers and text
-        text = str(parsed_text).upper()[:self.total_decimals].ljust(self.total_decimals)
-
-        # Draw each character
-        for i, char in enumerate(text):
-            self.draw_digit(char)
-            digit_x = i * (self.digit_width + self.digit_spacing)
-            self.surface.blit(self.digit_surface, (digit_x, 0))
-
-        # Draw border if needed
-        if self.box_weight > 0:
-            pygame.draw.rect(self.surface, self.box_color, 
-                           (0,0,self.width,self.height), self.box_weight)
->>>>>>> b56539bc
 
         # Draw to screen
         self.pygamescreen.blit(self.surface, (x,y))
