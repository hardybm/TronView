--- conflicted
+++ resolved
@@ -6,14 +6,10 @@
 
 #############################################
 ## Function: readConfig
-<<<<<<< HEAD
-def readConfig(section, name, defaultValue=0, show_error=True):
-=======
 # load hud.cfg file if it exists.
 configParser = ConfigParser.RawConfigParser()
 configParser.read("hud.cfg")
 def readConfig(section, name, defaultValue=0, show_error=False):
->>>>>>> 8aee6e68
     global configParser
     try:
         value = configParser.get(section, name)
