#!/usr/bin/env python

from enum import Enum
import time
from geographiclib.geodesic import Geodesic
import math
from . import hud_utils

#############################################
## Class: Aircraft
## Store status and converted data from input modules into this class for use by screens.
## Data should be converted into a common format and store here.  Details for what is "standard" format is below.  If input data source is different then it should convert it before saving it here.
##
class Aircraft(object):
    # measurment data formats (static vars)
    MPH = 0
    KNOTS = 1
    METERS = 2
    TEMP_F = 0
    TEMP_C = 1

    def __init__(self):
        self.sys_time_string = None 
        self.pitch = 0.0 # degrees
        self.roll = 0.0  # degrees
        self.ias = 0 # in mph
        self.tas = 0 # mph
        self.alt = None # in Ft
        self.altUseGPS = False
        self.agl = None # ft ( if available )
        self.PALT = None # in ft
        self.BALT = None # in ft
        self.DA = None # in ft
        self.aoa = None # percentage 0 to 100 (if available)
        self.mag_head = 0 # 0 to 360
        self.gndtrack = 0 #TODO: Move to GPSData class?
        self.baro = 0 # inches of mercury
        self.baro_diff = 0
        self.vsi = 0 # ft/min
        self.gndspeed = 0 # mph
        self.oat = 0 # outside air temp in F
        self.vert_G = 0
        self.slip_skid = None # -99 to +99.  (-99 is full right)
        self.turn_rate = 0 # Turn rate in 10th of a degree per second
        self.wind_speed = None
        self.wind_dir = None
        self.norm_wind_dir = None #corrected for aircraft heading for wind direction pointer
        self.mag_decl = None #magnetic declination

        self.gps = GPSData()
        self.engine = EngineData()
        self.nav = NavData()
        self.traffic = TrafficData()
        self.fuel = FuelData()
        self.internal = InteralData()
        self.inputs = [InputDetails(),InputDetails(),InputDetails()]
        self.alerts = []
<<<<<<< HEAD
        self.analog = AnalogData()
=======
        self.debug1 = ""
        self.debug2 = ""
        self.debug3 = ""
>>>>>>> 9e5c2b08

        self.msg_count = 0
        self.msg_bad = 0
        self.msg_unknown = 0
        self.msg_last = ""
        self.errorFoundNeedToExit = False
        self.textMode = False
        self.show_FPS = False #show screen refresh rate in frames per second for performance tuning
        self.fps = 0

        self.data_format = 0 # 0 is ft/in
        self.data_format_temp = 0 # 0 is F, 1 is C

    # set set measurement to use for data.
    # 0 is US standard. (mph, ft)
    # 1 is knots
    # 2 is metric
    def setDataMeasurementFormat(self,format):
        self.data_format = format

    # get IAS in converted format.
    def get_ias(self):
        if(self.data_format==0):
            return self.ias # mph
        if(self.data_format==1):
            return self.ias * 0.8689758 #knots
        if(self.data_format==2):
            return self.ias * 1.609 #km/h

    # get ground speed in converted format.
    def get_gs(self):
        if(self.gps.GndSpeed != None):
            useSpeed = self.gps.GndSpeed
        else:
            useSpeed = self.gndspeed
        if(self.data_format==0):
            return useSpeed # mph
        if(self.data_format==1):
            return useSpeed * 0.8689758 #knots
        if(self.data_format==2):
            return useSpeed* 1.609 #km/h

    # get true airspeed in converted format.
    def get_tas(self):
        if(self.data_format==0):
            return self.tas # mph
        if(self.data_format==1):
            return self.tas * 0.8689758 #knots
        if(self.data_format==2):
            return self.tas * 1.609 #km/h

    # get speed format description
    def get_speed_description(self):
        if(self.data_format==0):
            return "mph"
        if(self.data_format==1):
            return "kts"
        if(self.data_format==2):
            return "km/h"

    # get ALT in converted format.
    def get_alt(self):
        #use GPS Alt?
        if(self.data_format==0):
            return self.alt # ft
        if(self.data_format==1):
            return self.alt #ft
        if(self.data_format==2):
            return self.alt * 0.3048 #meters

    # get Baro Alt in converted format.
    def get_balt(self):
        if((self.BALT == None and self.gps.GPSAlt != None) or self.altUseGPS == True):
            self.BALT = self.gps.GPSAlt
            self.altUseGPS = True
        elif(self.BALT == None):
            return 0
        if(self.data_format==0):
            return self.BALT # ft
        if(self.data_format==1):
            return self.BALT #ft
        if(self.data_format==2):
            return self.BALT * 0.3048 #meters

    # get distance format description
    def get_distance_description(self):
        if(self.data_format==0):
            return "ft"
        if(self.data_format==1):
            return "ft"
        if(self.data_format==2):
            return "m"

    # get baro in converted format.
    def get_baro(self):
        if(self.data_format==0):
            return self.baro # inHg
        if(self.data_format==1):
            return self.baro #inHg
        if(self.data_format==2):
            return self.baro * 33.863886666667 #mbars

    # get baro format description
    def get_baro_description(self):
        if(self.data_format==0):
            return "in"
        if(self.data_format==1):
            return "in"
        if(self.data_format==2):
            return "mb"

    # get oat in converted format.
    def get_oat(self):
        if(self.data_format_temp==0):
            return self.oat # f
        if(self.data_format_temp==1):
            return  ((self.oat - 32) / 1.8)

    # get temp format description
    def get_temp_description(self):
        if(self.data_format_temp==0):
            return "\xb0f"
        if(self.data_format_temp==1):
            return "\xb0c"

    # get Vertical speed in converted format.
    def get_vsi_string(self):
        if(self.data_format==0):
            v = self.vsi # ft
            d = "fpm"
        elif(self.data_format==1):
            v = self.vsi #ft
            d = "fpm"
        elif(self.data_format==2):
            v = round(self.vsi * 0.00508) #meters per second
            d = "mps"

        if v == 0:
            return " %d %s" % (v,d)
        elif v < 0:
            return "%d %s" % (v,d)
        else:
            return "+%d %s" % (v,d)

#############################################
## Class: Analog Input Data 
class AnalogData(object):
    def __init__(self):
        self.Name = None
        self.Num = 0
        self.Data = [0,0,0,0,0,0,0,0]


#############################################
## Class: AlertData
class AlertData(object):
    def __init__(self):
        self.Priority = 0 # 0 to 10.  where 10 is top priorty.
        self.Message = None


#############################################
## Class: InteralData
class InteralData(object):
    def __init__(self):
        self.Temp = 0 # internal temp of cpu
        self.LoadAvg = None
        self.MemFree = None
        self.OS = None
        self.OSVer = None
        self.Hardware = None
        self.PythonVer = None
        self.PyGameVer = None

#############################################
## Class: InputDetails
class InputDetails(object):
    def __init__(self):
        self.Name = None # Name of input
        self.Ver = None
        self.InputType = None # Connect Type.. IE serial, wifi
        self.Battery = None
        self.PlayFile = None
        self.RecFile = None
        self.time_stamp = None
        self.time_diff_secs = None

#############################################
## Class: GPSData
class GPSData(object):
    def __init__(self):
        self.Source = None
        self.LatHemi = None # North or South
        self.LatDeg = None
        self.LatMin = None  # x.xxx
        self.LonHemi = None # East or West
        self.LonDeg = None
        self.LonMin = None  # x.xxx
        self.GPSAlt = None  # ft MSL
        self.GndTrack = None # True track from GPS.
        self.GndSpeed = None
        self.EWVelDir = None  # E or W
        self.EWVelmag = None  # x.x m/s
        self.NSVelDir = None  # N or S
        self.NSVelmag = None  # x.x m/s
        self.VVelDir = None  # U or D
        self.VVelmag = None  # x.xx m/s
        self.SatsTracked = None
        self.SatsVisible = None
        self.GPSStatus = None # GPS status. 0=Acquiring, 1=dead reckoning,2=2d fix,3=3dfix,4=2dfix(imu),5=3dfix(imu)
        self.GPSWAAS = None # GPS waas.  0 = no, 1 = yes.
        self.msg_count = 0
        self.msg_last = None
        self.msg_bad = 0
        
    def get_status_string(self):
        if(self.GPSStatus==None): 
            return "NA"
        elif(self.GPSStatus==0):
            return "Acquiring"
        elif(self.GPSStatus==1):
            return "Acquiring" #GPS internal dead reckoning
        elif(self.GPSStatus==2):
            return "2D fix"
        elif(self.GPSStatus==3):
            return "3D fix"
        elif(self.GPSStatus==4):
            return "2D fix+" #2D fix EFIS dead reckoning (IMU)
        elif(self.GPSStatus==5):
            return "3D fix+" #3D fix EFIS dead reckoning (IMU)

#############################################
## Class: NavData
class NavData(object):
    def __init__(self):
        self.NavStatus = ""
        self.HSISource = 0
        self.VNAVSource = 0
        self.SourceDesc = ""
        self.AP = 0
        self.HSINeedle = 0
        self.HSIRoseHeading = 0
        self.HSIHorzDev = 0
        self.HSIVertDev = 0

        self.HeadBug = 0
        self.AltBug = 0

        self.WPDist = 0
        self.WPTrack = 0

        self.ILSDev = 0
        self.GSDev = 0
        self.GLSHoriz = 0
        self.GLSVert = 0

        self.msg_count = 0
        self.msg_last = ""


#############################################
## Class: EngineData
class EngineData(object):
    def __init__(self):
        self.NumberOfCylinders = 0
        self.RPM = 0
        self.ManPress = 0
        self.OilPress = 0
        self.OilPress2 = 0
        self.OilTemp = 0
        self.OilTemp2 = 0
        self.CoolantTemp = 0
        self.FuelFlow = 0
        self.FuelPress = 0
        self.EGT = [0,0,0,0,0,0,0,0]
        self.CHT = [0,0,0,0,0,0,0,0]

        self.msg_count = 0
        self.msg_last = ""

#############################################
## Class: FuelData
class FuelData(object):
    def __init__(self):

        self.FuelLevels = [0,0,0,0]

        self.msg_count = 0
        self.msg_last = ""


#############################################
## Class: TrafficData
class TrafficData(object):
    def __init__(self):
        self.count = 0
        self.src_lat = None     # traffic source lat/lon.. 
        self.src_lon = None
        self.src_alt = None
        self.src_gndtrack = None
        self.src_gndspeed = None
        self.lcl_time_string = ""

        self.targets = []
        self.buoyCount = 0

        self.msg_count = 0
        self.msg_last = ""
        self.msg_bad = 0

        # check if we should ignore traffic beyond a certain distance (in miles.)
        self.ignore_traffic_beyond_distance = hud_utils.readConfigInt("Main", "ignore_traffic_beyond_distance", 0)


    def contains(self, target): # search for callsign
        for x in self.targets:
            if x.callsign == target.callsign:
                return True
        return False

    def remove(self, callsign): # callsign to remove
        for i, t in enumerate(self.targets):
            if t.callsign == callsign:
                del self.targets[i]
                return

    def replace(self,target): # replace target with new one..
        for i, t in enumerate(self.targets):
            if t.callsign == target.callsign:
                self.targets[i] = target
                return

    # add or replace a target.
    def addTarget(self, target, aircraft):
        target.time = int(time.time()) # always update the time when this target was added/updated..

        # if dist&brng was not calculated... check distance and brng to target. if we know our location..
        # use geographiclib to solve this.
        # https://geographiclib.sourceforge.io/1.46/python/code.html#geographiclib.geodesic.Geodesic.Direct
        # use lat/lon from traffic source. 
        if(self.src_lat != None and self.src_lon != None and target.lat != 0 and target.lon != 0):
            solve = Geodesic.WGS84.Inverse(self.src_lat,self.src_lon,target.lat,target.lon)
            brng = solve['azi1']
            dist = solve['s12'] * 0.0006213712
            if(dist!=dist):
                # NaN. no distance found.  
                pass
            elif(dist<500):
                target.dist = dist
                if(brng<0): target.brng = 360 - (abs(brng)) # convert foward azimuth to bearing to.
                elif(brng!=brng):
                    #its NaN.
                    target.brng = None
                else: target.brng = brng
        # check difference in altitude from self.
        if(target.alt != None):
            if(self.src_alt != None ):  # default to using alt from traffic source...
                target.altDiff = target.alt - self.src_alt
            if(aircraft.PALT != None ):
                target.altDiff = target.alt - aircraft.PALT
            elif(aircraft.gps.GPSAlt != None):
                target.altDiff = target.alt - aircraft.gps.GPSAlt

        if(self.ignore_traffic_beyond_distance != 0):
            if(target.dist == None or target.dist > self.ignore_traffic_beyond_distance):
                # target is beyond distance that we want to listen to.. so bye bye baby!
                return

        if(self.contains(target)==False):
            self.targets.append(target)
        else:
            self.replace(target)

        self.count = len(self.targets)

    # get nearest target (if any)
    def getNearestTarget(self,lessThenMilage=5):
        nearest = None
        for i, t in enumerate(self.targets):
            if(self.targets[i].dist != None and self.targets[i].dist <= lessThenMilage):
                if(nearest != None):
                    if (self.targets[i].dist < nearest.dist):
                        nearest = self.targets[i]
                else:
                    nearest = self.targets[i]
        
        return nearest

    # go through targets, update,  and remove old ones.
    def cleanUp(self,aircraft):
        for i, t in enumerate(self.targets):
            self.targets[i].age = int(time.time() - self.targets[i].time) # track age last time this target was updated.
            # check if it's a buoy we dropped.. if so update it.
            if(self.targets[i].buoyNum != None):
                self.addTarget(self.targets[i],aircraft) # update it by adding it again.
            # if old target then remove it...    
            if(self.targets[i].age > 100):
                self.targets[i].old = True
                self.remove(self.targets[i].callsign)

    # clear all buoy targets
    def clearBuoyTargets(self):
        numCleared = 0
        for i, t in enumerate(self.targets):
            if(self.targets[i].buoyNum != None):
                numCleared += 1
                del self.targets[i]
        if(numCleared>0): self.clearBuoyTargets()

    def dropTargetBuoy(self,aircraft,name=None,speed=None,direction=None,distance=None):
        self.buoyCount += 1
        if(name==None): name = "Buoy"+str(self.buoyCount)
        t = Target(name)
        t.buoyNum  = self.buoyCount
        t.address = self.buoyCount
        t.cat = 1
        if(direction=="ahead"):
            if(distance!=None): distance = distance * 1609.344 # convert to meters.
            else: distance = 1 * 1609.344 # else drop off 1 mile ahead.
            solve = Geodesic.WGS84.Direct(aircraft.gps.LatDeg,aircraft.gps.LonDeg,aircraft.mag_head,distance)
            t.lat = solve['lat2']
            t.lon = solve['lon2']
        else:
            t.lat = aircraft.gps.LatDeg
            t.lon = aircraft.gps.LonDeg
        t.alt = aircraft.gps.GPSAlt
        if(aircraft.mag_head): t.track = aircraft.mag_head
        elif(aircraft.gps.GndTrack): t.track = aircraft.gps.GndTrack
        if(speed != None and speed != -1): t.speed = speed
        elif(speed == -1 ):  # if they pass in -1 then use the current speed of aircraft. 
            if(aircraft.ias != None and aircraft.ias != 0 ): t.speed = int(aircraft.ias)
            elif(aircraft.gps.GndSpeed != None and aircraft.gps.GndSpeed != 0 ): t.speed = int(aircraft.gps.GndSpeed)
            else: t.speed = 0
        else:
            t.speed = 100 # default speed?
        self.addTarget(t,aircraft)
        pass


class Target(object):
    def __init__(self, callsign):
        self.callsign = callsign
        self.aStat = None
        self.type = None
        self.address = None # icao address of ads-b
        self.cat = None # Emitter Category - one of the following values to describe type/weight of aircraft
        self.buoyNum = None
        # 0 = unkown
        # 1 = Light (ICAO) < 15 500 lbs
        # 2 = Small - 15 500 to 75 000 lbs
        # 3 = Large - 75 000 to 300 000 lbs
        # 4 = High Vortex Large (e.g., aircraft 24 such as B757)
        # 5 = Heavy (ICAO) - > 300 000 lbs
        # 7 = Rotorcraft
        # 9 = Glider
        # 10 = lighter then air
        # 11 = sky diver
        # 12 = ultra light
        # 14 = drone Unmanned aerial vehicle
        # 15 = space craft and aliens!
        # plus more...
        self.misc = None # 4 bit field
        self.NIC = None # Containment Radius (typically HPL).
        self.NACp = None # encoded using the Estimated Position Uncertainty (typically HFOM).
        # Targets with either a NIC or NACp value that is 4 or lower (HPL >= 1.0 NM, or HFOM >= 0.5 NM) should be depicted using an icon that denotes a degraded target.

        self.lat = 0
        self.lon = 0
        self.alt = None      # altitude above ground in ft.
        self.track = 0  # The resolution is in units of 360/256 degrees (approximately 1.4 degrees).
                        # if misc field tt says track is unknown then track should not be used.
        self.speed = 0 # 0xFFF is reserved to convey that no horizontal velocity information is available.
        self.vspeed = 0 # +/- 32,576 FPM, in units of 64 feet per minute (FPM)
                        # The value 0x800 is reserved to convey that no vertical velocity information is available. The values 0x1FF through 0x7FF and 0x801 through 0xE01 are not used.

        # the following are values that this software calculates per target received.
        self.time = 0        # unix time stamp of time last heard.
        self.dist = None     # distance in miles to target from self.
        self.brng = None     # bearing to target from self
        self.altDiff = None  # difference in alt from self.

# def _distance(la1,lo1, la2,lo2):
#     R = 6370 # in KM.
#     lat1 = math.radians(la1)  #insert value
#     lon1 = math.radians(lo1)
#     lat2 = math.radians(la2)
#     lon2 = math.radians(lo2)
#     dlon = lon2 - lon1
#     dlat = lat2 - lat1

#     a = math.sin(dlat / 2)**2 + math.cos(lat1) * math.cos(lat2) * math.sin(dlon / 2)**2
#     c = 2 * math.atan2(math.sqrt(a), math.sqrt(1-a))
#     distance = (R * c) * 0.6213712 # convert to miles.
#     return distance

# vi: modeline tabstop=8 expandtab shiftwidth=4 softtabstop=4 syntax=python
<|MERGE_RESOLUTION|>--- conflicted
+++ resolved
@@ -55,13 +55,10 @@
         self.internal = InteralData()
         self.inputs = [InputDetails(),InputDetails(),InputDetails()]
         self.alerts = []
-<<<<<<< HEAD
         self.analog = AnalogData()
-=======
         self.debug1 = ""
         self.debug2 = ""
         self.debug3 = ""
->>>>>>> 9e5c2b08
 
         self.msg_count = 0
         self.msg_bad = 0
