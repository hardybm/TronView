--- conflicted
+++ resolved
@@ -413,10 +413,7 @@
         self.XPDR_Status = None
         self.XPDR_Reply = None
         self.XPDR_Code = None
-<<<<<<< HEAD
-=======
         self.XPDR_Ident = None
->>>>>>> ce9cdc6f
 
 
 
@@ -436,12 +433,8 @@
         self.OilTemp = 0    # oil temperature in F
         self.OilTemp2 = 0    # oil temperature in F
         self.CoolantTemp = 0 # coolant temperature in F
-<<<<<<< HEAD
-        self.FuelFlow = 0    # fuel flow in lbs/hr
-=======
         self.FuelFlow = 0    # fuel flow in GPH
         self.FuelFlow2 = 0    # fuel flow in GPH
->>>>>>> ce9cdc6f
         self.FuelPress = 0    # fuel pressure in PSI
         self.EGT = [0,0,0,0,0,0,0,0] # EGT in F
         self.CHT = [0,0,0,0,0,0,0,0] # CHT in F
