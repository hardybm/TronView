#!/usr/bin/env python

# Serial input source
# Garmin G3X
# 01/30/2019 Brian Chesteen, credit to Christopher Jones for developing template for input modules.
# 06/18/2023 C.Jones fix for live serial data input.
# 07/28/2024 A.O. grab DA and TAS from G3X Sentence ID 2 versus calculating from SID 1
# 08/06/2024 A.O. Fix SentID parsing, GPS AGL Parsing, LatLongHemi Parsing

from ._input import Input
from lib import hud_utils
from lib import hud_text
from lib import geomag
from . import _utils
import serial
import struct
import math, sys
import time


class serial_g3x(Input):
    def __init__(self):
        self.name = "g3x"
        self.version = 1.2
        self.inputtype = "serial"

        # Setup moving averages to smooth a bit
        self.readings = []
        self.max_samples = 10
        self.readings1 = []
        self.max_samples1 = 20
        self.EOL = 10

    def initInput(self,num, aircraft):
        Input.initInput(self,num, aircraft)  # call parent init Input.
        if(aircraft.inputs[self.inputNum].PlayFile!=None):
            # play a log file?
            self.EOL = 10 # if log file then change the EOL
            if aircraft.inputs[self.inputNum].PlayFile==True:
                defaultTo = "garmin_g3x_data1.txt"
                aircraft.inputs[self.inputNum].PlayFile = hud_utils.readConfig(self.name, "playback_file", defaultTo)
            self.ser,self.input_logFileName = Input.openLogFile(self,aircraft.inputs[self.inputNum].PlayFile,"r")
            self.isPlaybackMode = True
        else:
            self.EOL = 13
            self.efis_data_format = hud_utils.readConfig("DataInput", "format", "none")
            self.efis_data_port = hud_utils.readConfig(
                "DataInput", "port", "/dev/ttyS0"
            )
            self.efis_data_baudrate = hud_utils.readConfigInt(
                "DataInput", "baudrate", 115200
            )
            # open serial connection.
            self.ser = serial.Serial(
                port=self.efis_data_port,
                baudrate=self.efis_data_baudrate,
                parity=serial.PARITY_NONE,
                stopbits=serial.STOPBITS_ONE,
                bytesize=serial.EIGHTBITS,
                timeout=1,
            )

        # check for system platform??
        #if sys.platform.startswith('win'):
        #self.EOL = 10
        #else:
        #    self.EOL = 13
        #self.EOL = 13

    # close this input source
    def closeInput(self, aircraft):
        if self.isPlaybackMode:
            self.ser.close()
        else:
            self.ser.close()

    #############################################
    ## Function: readMessage
    def readMessage(self, aircraft):
        def mean(nums):
            return float(sum(nums)) / max(len(nums), 1)

        if aircraft.errorFoundNeedToExit:
            return aircraft
        try:
            x = 0
            while x != 61:  # 61(=) is start of garmin g3x sentence.
                t = self.ser.read(1)
                if len(t) != 0:
                    x = ord(t)
                    if x == 64:  # 64(@) is start of garmin g3x GPS sentence.
                        msg = self.ser.read(56)
                        if(isinstance(msg,str)): msg = msg.encode() # if read from file then convert to bytes
                        aircraft.msg_last = msg
                        if len(msg) == 56:
                            UTCYear, UTCMonth, UTCDay, UTCHour, UTCMin, UTCSec, LatHemi, LatDeg, LatMin, LonHemi, LonDeg, LonMin, PosStat, HPE, GPSAlt, EWVelDir, EWVelmag, NSVelDir, NSVelmag, VVelDir, VVelmag, CRLF = struct.unpack(
                                "2s2s2s2s2s2sc2s5sc3s5sc3s6sc4sc4sc4s2s", msg
                            )
                            if CRLF[0] == self.EOL:
                                aircraft.msg_count += 1
                                aircraft.sys_time_string = "%d:%d:%d"%(int(UTCHour),int(UTCMin),int(UTCSec))
                                self.time_stamp_string = aircraft.sys_time_string
                                self.time_stamp_min = int(UTCMin)
                                self.time_stamp_sec = int(UTCSec)
                                aircraft.gps.LatHemi = LatHemi.decode('utf-8')  # North or South
                                aircraft.gps.LatDeg = int(LatDeg)
                                aircraft.gps.LatMin = int(LatMin) * 0.001  # x.xxx
                                aircraft.gps.LonHemi = LonHemi.decode('utf-8')  # East or West
                                aircraft.gps.LonDeg = int(LonDeg)
                                aircraft.gps.LonMin = int(LonMin) * 0.001  # x.xxx
                                aircraft.gps.GPSAlt = int(GPSAlt) * 3.28084
                                aircraft.gps.EWVelDir = EWVelDir.decode('utf-8')  # E or W
                                aircraft.gps.EWVelmag = int(EWVelmag) * 0.1
                                aircraft.gps.NSVelDir = NSVelDir.decode('utf-8')  # N or S
                                aircraft.gps.NSVelmag = int(NSVelmag) * 0.1
                                aircraft.gps.VVelDir = VVelDir.decode('utf-8')  # U or D
                                aircraft.gps.VVelmag = int(VVelmag) * 0.1
                                aircraft.mag_decl = _utils.geomag(
                                    aircraft.gps.LatHemi,
                                    aircraft.gps.LatDeg,
                                    aircraft.gps.LatMin,
                                    aircraft.gps.LonHemi,
                                    aircraft.gps.LonDeg,
                                    aircraft.gps.LonMin,
                                )
                                # aircraft.gndspeed = _utils.gndspeed(EWVelmag, NSVelmag) * 1.15078 # convert back to mph
                                aircraft.gndtrack = _utils.gndtrack(
                                    EWVelDir, EWVelmag, NSVelDir, NSVelmag
                                )
                                aircraft.gps.Source = "G3X"
                                aircraft.wind_speed, aircraft.wind_dir, aircraft.norm_wind_dir = _utils.windSpdDir(
                                    aircraft.tas * 0.8689758, # back to knots.
                                    aircraft.gndspeed * 0.8689758, # convert back to knots
                                    aircraft.gndtrack,
                                    aircraft.mag_head,
                                    aircraft.mag_decl,
                                )
                                if self.output_logFile != None:
                                    Input.addToLog(self,self.output_logFile,bytes([64]))
                                    Input.addToLog(self,self.output_logFile,msg)

                                aircraft.gps.msg_count += 1
                            else:
                                aircraft.gps.msg_bad += 1

                else:
                    if (self.isPlaybackMode ):  # if no bytes read and in playback mode.  then reset the file pointer to the start of the file.
                        self.ser.seek(0)
                    return aircraft

            SentID = str(self.ser.read(1).decode('utf-8')) # get message id
            if SentID == "1":  # atittude/air data message
                msg = self.ser.read(57)
                aircraft.msg_last = msg
                if len(msg) == 57:
                    if(isinstance(msg,str)): msg = msg.encode() # if read from file then convert to bytes
                    SentVer, UTCHour, UTCMin, UTCSec, UTCSecFrac, Pitch, Roll, Heading, Airspeed, PressAlt, RateofTurn, LatAcc, VertAcc, AOA, VertSpeed, OAT, AltSet, Checksum, CRLF = struct.unpack(
                        "c2s2s2s2s4s5s3s4s6s4s3s3s2s4s3s3s2s2s", msg
                    )
                    if int(SentVer) == 1 and CRLF[0] == self.EOL:
                        aircraft.roll = int(Roll) * 0.1
                        aircraft.pitch = int(Pitch) * 0.1
                        aircraft.ias = int(Airspeed) * 0.115078 # convert knots to mph * 0.1
                        aircraft.PALT = int(PressAlt)
                        aircraft.oat = (int(OAT) * 1.8) + 32 # c to f
                        if _utils.is_number(AOA) == True:
                            aircraft.aoa = int(AOA)
                            self.readings1.append(aircraft.aoa)
                            aircraft.aoa = mean(
                                self.readings1
                            )  # Moving average to smooth a bit
                        else:
                            aircraft.aoa = 0
                        if len(self.readings1) == self.max_samples1:
                            self.readings1.pop(0)
                        aircraft.mag_head = int(Heading)
                        aircraft.baro = (int(AltSet) + 2750.0) / 100.0
                        aircraft.baro_diff = aircraft.baro - 29.9213
                        aircraft.alt = int(
                            int(PressAlt) + (aircraft.baro_diff / 0.00108)
                        )  # 0.00108 of inches of mercury change per foot.
                        aircraft.BALT = aircraft.alt
                        aircraft.vsi = int(VertSpeed) * 10 # vertical speed in fpm
                        aircraft.turn_rate = int(RateofTurn) * 0.1
                        aircraft.vert_G = int(VertAcc) * 0.1
                        aircraft.slip_skid = int(LatAcc) * 0.01
                        self.readings.append(aircraft.slip_skid)
                        aircraft.slip_skid = mean(
                            self.readings
                        )  # Moving average to smooth a bit
                        if len(self.readings) == self.max_samples:
                            self.readings.pop(0)
                        aircraft.msg_count += 1
                        if (self.isPlaybackMode):  # if playback mode then add a delay.  Else reading a file is way to fast.
                            time.sleep(0.08)

                        if self.output_logFile != None:
                            #Input.addToLog(self,self.output_logFile,bytes([61,ord(SentID)]))
                            Input.addToLog(self,self.output_logFile,msg)


                    else:
                        aircraft.msg_bad += 1
                        aircraft.debug2 = "bad air data - unkown ver"

                else:
                    aircraft.msg_bad += 1
                    aircraft.debug2 = "bad air data - wrong len"
<<<<<<< HEAD
            elif SentID == "2":
                msg = self.ser.read(40)
                aircraft.msg_last = msg
                if len(msg) == 40:
                    if(isinstance(msg,str)): msg = msg.encode() # if read from file then convert to bytes
                    SentVer, UTCHour, UTCMin, UTCSec, UTCSecFrac, TAS, DAlt, HeadingSel, AltSel, AirspeedSel, VSSel, Checksum, CRLF = struct.unpack(
                        "c2s2s2s2s4s6s3s6s4s4s2s2s", msg
                    )
                    if int(SentVer) == 1 and CRLF[0] == self.EOL:
                        aircraft.DA = int(DAlt)
                        aircraft.tas = int(TAS) * 0.115078 # convert knots to mph * 0.1
                        aircraft.nav.HeadBug = int(HeadingSel)
                        aircraft.nav.AltBug = int(AltSel)
                        # aircraft.nav.ASIBug = int(AirspeedSel) * 0.115078 # convert knots to mph * 0.1
                        # aircraft.nav.VSIBug = int(VSSel) * 10 # multiply up to hundreds of feet
                        aircraft.msg_count += 1
                        if (self.isPlaybackMode):  # if playback mode then add a delay.  Else reading a file is way to fast.
                            time.sleep(0.08)

                        if self.output_logFile != None:
                            #Input.addToLog(self,self.output_logFile,bytes([61,ord(SentID)]))
                            Input.addToLog(self,self.output_logFile,msg)
=======
>>>>>>> c5a75214


                    else:
                        aircraft.msg_bad += 1

                else:
                    aircraft.msg_bad += 1
            elif SentID == "7":  # GPS AGL data message
                msg = self.ser.read(20)
                if(isinstance(msg,str)): msg = msg.encode() # if read from file then convert to bytes
                aircraft.msg_last = msg
                if len(msg) == 20:
                    msg = (msg[:20]) if len(msg) > 20 else msg
                    SentVer, UTCHour, UTCMin, UTCSec, UTCSecFrac, HeightAGL, GroundSpeed, Checksum, CRLF = struct.unpack(
                        "c2s2s2s2s3s4s2s2s", msg
                    )
                    if int(SentVer) == 1 and CRLF[0] == self.EOL:
                        aircraft.agl = int(HeightAGL) * 100
                        aircraft.gndspeed = int(GroundSpeed) * 0.115078 # convert knots to mph * 0.1
                        aircraft.msg_count += 1
                        if self.output_logFile != None:
                            #Input.addToLog(self,self.output_logFile,bytes([61,ord(SentID)]))
                            Input.addToLog(self,self.output_logFile,msg)

                    else:
                        aircraft.msg_bad += 1
                        aircraft.debug1 = "bad GPS AGL data - unkown ver"

                else:
                    aircraft.msg_bad += 1
                    aircraft.debug1 = "bad GPS AGL data - wrong length"

            else:
                aircraft.debug2 = SentID
                aircraft.msg_unknown += 1  # else unknown message.
                if self.isPlaybackMode:
                    time.sleep(0.01)
                else:
                    self.ser.flushInput()  # flush the serial after every message else we see delays
                return aircraft

        except serial.serialutil.SerialException as e:
            print(e)
            print("G3X serial exception")
            aircraft.errorFoundNeedToExit = True

        return aircraft




# vi: modeline tabstop=8 expandtab shiftwidth=4 softtabstop=4 syntax=python<|MERGE_RESOLUTION|>--- conflicted
+++ resolved
@@ -206,7 +206,7 @@
                 else:
                     aircraft.msg_bad += 1
                     aircraft.debug2 = "bad air data - wrong len"
-<<<<<<< HEAD
+
             elif SentID == "2":
                 msg = self.ser.read(40)
                 aircraft.msg_last = msg
@@ -229,9 +229,6 @@
                         if self.output_logFile != None:
                             #Input.addToLog(self,self.output_logFile,bytes([61,ord(SentID)]))
                             Input.addToLog(self,self.output_logFile,msg)
-=======
->>>>>>> c5a75214
-
 
                     else:
                         aircraft.msg_bad += 1
