#!/usr/bin/env python

# Serial input source
# Garmin G3X
# 01/30/2019 Brian Chesteen, credit to Christopher Jones for developing template for input modules.

from __future__ import print_function
from _input import Input
from lib import hud_utils
import serial
import struct
<<<<<<< HEAD
import math

=======
from lib import hud_text
>>>>>>> 4642dbb4

class serial_g3x(Input):
    def __init__(self):
        self.name = "g3x"
        self.version = 1.0
        self.inputtype = "serial"

    def initInput(self):
        self.efis_data_format = hud_utils.readConfig("DataInput", "format", "none")
        self.efis_data_port = hud_utils.readConfig("DataInput", "port", "/dev/ttyS0")
        self.efis_data_baudrate = hud_utils.readConfigInt(
            "DataInput", "baudrate", 115200
        )

        # open serial connection.
        self.ser = serial.Serial(
            port=self.efis_data_port,
            baudrate=self.efis_data_baudrate,
            parity=serial.PARITY_NONE,
            stopbits=serial.STOPBITS_ONE,
            bytesize=serial.EIGHTBITS,
            timeout=1,
        )

    #############################################
    ## Function: readMessage
    def readMessage(self, aircraft):
        try:
            x = 0
            while x != 61:  # 61(=) is start of garmin g3x.
                t = self.ser.read(1)
                if len(t) != 0:
                    x = ord(t)
<<<<<<< HEAD
            SentID = self.ser.read(1)
            
            if SentID == "1": #atittude/air data message
                msg = self.ser.read(57)  
                if len(msg) == 57:
                    msg = (msg[:57]) if len(msg) > 57 else msg
                    SentVer, UTCHour, UTCMin, UTCSec, UTCSecFrac, Pitch, Roll, Heading, Airspeed, PressAlt, RateofTurn, LatAcc, VertAcc, AOA, VertSpeed, OAT, AltSet, Checksum, CRLF = struct.unpack(
                    "c2s2s2s2s4s5s3s4s6s4s3s3s2s4s3s3s2s2s", msg
                    )
                    if SentVer == "1" and ord(CRLF[0]) == 13:
                        aircraft.roll = int(Roll) * 0.1
                        aircraft.pitch = int(Pitch) * 0.1
                        aircraft.ias = int(Airspeed) * 0.1
                        aircraft.PALT = int(PressAlt)
                        aircraft.oat = int(OAT)
                        aircraft.aoa = int(AOA)
                        aircraft.mag_head = int(Heading)
                        aircraft.baro = (int(AltSet) + 2750.0) / 100.0
                        aircraft.baro_diff = aircraft.baro - 29.9213
                        aircraft.alt = int(
                            int(PressAlt) + (aircraft.baro_diff / 0.00108)
                        )  # 0.00108 of inches of mercury change per foot.
                        aircraft.BALT = aircraft.alt
                        aircraft.vsi = int(VertSpeed) * 10
                        aircraft.tas = aircraft.ias * (math.sqrt((273.0 + aircraft.oat) / 288.0)) * ((1.0 - aircraft.PALT / 144000.0) ** -2.75)
                        aircraft.msg_count += 1

            elif SentID == "7": #GPS AGL data message
                msg = self.ser.read(16)  
                if len(msg) == 16:
                    msg = (msg[:16]) if len(msg) > 16 else msg
                    SentVer, UTCHour, UTCMin, UTCSec, UTCSecFrac, HeightAGL, Checksum, CRLF = struct.unpack(
                    "c2s2s2s2s3s2s2s", msg
                    )
                    if SentVer == "1" and ord(CRLF[0]) == 13:
                        aircraft.agl = int(HeightAGL) * 100
                        aircraft.msg_count += 1
=======
            msg = self.ser.read(58)  
            if len(msg) == 58:
                aircraft.msg_last = msg
                msg = (msg[:58]) if len(msg) > 58 else msg
                SentID, SentVer, UTCHour, UTCMin, UTCSec, UTCSecFrac, Pitch, Roll, Heading, Airspeed, PressAlt, RateofTurn, LatAcc, VertAcc, AOA, VertSpeed, OAT, AltSet, Checksum, CRLF = struct.unpack(
                "cc2s2s2s2s4s5s3s4s6s4s3s3s2s4s3s3s2s2s", msg
                )
                # if ord(CRLF[0]) == 13:
                if SentID == "1" and ord(CRLF[0]) == 13:
                    aircraft.roll = int(Roll) * 0.1
                    aircraft.pitch = int(Pitch) * 0.1
                    aircraft.ias = int(Airspeed) * 0.1
                    aircraft.PALT = int(PressAlt) 
                    aircraft.aoa = int(AOA)
                    aircraft.mag_head = int(Heading)
                    aircraft.baro = (int(AltSet) + 2750.0) / 100
                    aircraft.baro_diff = aircraft.baro - 29.921
                    aircraft.alt = int(
                        int(PressAlt) + (aircraft.baro_diff / 0.00108)
                    )  # 0.00108 of inches of mercury change per foot.
                    aircraft.BALT = aircraft.alt
                    aircraft.vsi = int(VertSpeed) * 10
                    aircraft.tas = ((aircraft.ias * 0.02) * (aircraft.BALT / 1000)) + aircraft.ias
                    aircraft.msg_count += 1

                    self.ser.flushInput()
                    return aircraft
                else
                    aircraft.msg_unkown += 1 # else unkown message.
>>>>>>> 4642dbb4

            else:
                aircraft.msg_bad += 1  # count this as a bad message
                self.ser.flushInput()
                return aircraft
        except serial.serialutil.SerialException:
            print("G3X serial exception")
            aircraft.errorFoundNeedToExit = True
        return aircraft


    #############################################
    ## Function: printTextModeData
    def printTextModeData(self, aircraft):
        hud_text.print_header("Decoded data from Input Module: %s"%(self.name))
        hud_text.print_object(aircraft)
        hud_text.print_DoneWithPage()

# vi: modeline tabstop=8 expandtab shiftwidth=4 softtabstop=4 syntax=python
<|MERGE_RESOLUTION|>--- conflicted
+++ resolved
@@ -9,12 +9,8 @@
 from lib import hud_utils
 import serial
 import struct
-<<<<<<< HEAD
 import math
-
-=======
 from lib import hud_text
->>>>>>> 4642dbb4
 
 class serial_g3x(Input):
     def __init__(self):
@@ -48,11 +44,12 @@
                 t = self.ser.read(1)
                 if len(t) != 0:
                     x = ord(t)
-<<<<<<< HEAD
+
             SentID = self.ser.read(1)
             
             if SentID == "1": #atittude/air data message
-                msg = self.ser.read(57)  
+                msg = self.ser.read(57)
+                aircraft.msg_last = msg
                 if len(msg) == 57:
                     msg = (msg[:57]) if len(msg) > 57 else msg
                     SentVer, UTCHour, UTCMin, UTCSec, UTCSecFrac, Pitch, Roll, Heading, Airspeed, PressAlt, RateofTurn, LatAcc, VertAcc, AOA, VertSpeed, OAT, AltSet, Checksum, CRLF = struct.unpack(
@@ -75,9 +72,12 @@
                         aircraft.vsi = int(VertSpeed) * 10
                         aircraft.tas = aircraft.ias * (math.sqrt((273.0 + aircraft.oat) / 288.0)) * ((1.0 - aircraft.PALT / 144000.0) ** -2.75)
                         aircraft.msg_count += 1
+                else:
+                    aircraft.msg_bad += 1
 
             elif SentID == "7": #GPS AGL data message
                 msg = self.ser.read(16)  
+                aircraft.msg_last = msg
                 if len(msg) == 16:
                     msg = (msg[:16]) if len(msg) > 16 else msg
                     SentVer, UTCHour, UTCMin, UTCSec, UTCSecFrac, HeightAGL, Checksum, CRLF = struct.unpack(
@@ -86,37 +86,11 @@
                     if SentVer == "1" and ord(CRLF[0]) == 13:
                         aircraft.agl = int(HeightAGL) * 100
                         aircraft.msg_count += 1
-=======
-            msg = self.ser.read(58)  
-            if len(msg) == 58:
-                aircraft.msg_last = msg
-                msg = (msg[:58]) if len(msg) > 58 else msg
-                SentID, SentVer, UTCHour, UTCMin, UTCSec, UTCSecFrac, Pitch, Roll, Heading, Airspeed, PressAlt, RateofTurn, LatAcc, VertAcc, AOA, VertSpeed, OAT, AltSet, Checksum, CRLF = struct.unpack(
-                "cc2s2s2s2s4s5s3s4s6s4s3s3s2s4s3s3s2s2s", msg
-                )
-                # if ord(CRLF[0]) == 13:
-                if SentID == "1" and ord(CRLF[0]) == 13:
-                    aircraft.roll = int(Roll) * 0.1
-                    aircraft.pitch = int(Pitch) * 0.1
-                    aircraft.ias = int(Airspeed) * 0.1
-                    aircraft.PALT = int(PressAlt) 
-                    aircraft.aoa = int(AOA)
-                    aircraft.mag_head = int(Heading)
-                    aircraft.baro = (int(AltSet) + 2750.0) / 100
-                    aircraft.baro_diff = aircraft.baro - 29.921
-                    aircraft.alt = int(
-                        int(PressAlt) + (aircraft.baro_diff / 0.00108)
-                    )  # 0.00108 of inches of mercury change per foot.
-                    aircraft.BALT = aircraft.alt
-                    aircraft.vsi = int(VertSpeed) * 10
-                    aircraft.tas = ((aircraft.ias * 0.02) * (aircraft.BALT / 1000)) + aircraft.ias
-                    aircraft.msg_count += 1
+                else:
+                    aircraft.msg_bad += 1
+            else:
+                aircraft.msg_unkown += 1 # else unkown message.
 
-                    self.ser.flushInput()
-                    return aircraft
-                else
-                    aircraft.msg_unkown += 1 # else unkown message.
->>>>>>> 4642dbb4
 
             else:
                 aircraft.msg_bad += 1  # count this as a bad message
