#!/usr/bin/env python

# Serial input source
# Garmin G3X
# 01/30/2019 Brian Chesteen, credit to Christopher Jones for developing template for input modules.
# 06/18/2023 C.Jones fix for live serial data input.
# 07/28/2024 A.O. grab DA and TAS from G3X Sentence ID 2 versus calculating from SID 1
# 08/06/2024 A.O. Fix SentID parsing, GPS AGL Parsing, LatLongHemi Parsing

from ._input import Input
from lib import hud_utils
from lib import hud_text
from lib import geomag
from . import _utils
import serial
import struct
import math, sys
import time
from contextlib import suppress

class serial_g3x(Input):
    def __init__(self):
        self.name = "g3x"
        self.version = 1.2
        self.inputtype = "serial"

        # Setup moving averages to smooth a bit
        self.readings = []
        self.max_samples = 10
        self.readings1 = []
        self.max_samples1 = 20
        self.EOL = 10

    def initInput(self,num, aircraft):
        Input.initInput(self,num, aircraft)  # call parent init Input.
        if(aircraft.inputs[self.inputNum].PlayFile!=None):
            # play a log file?
            self.EOL = 10 # if log file then change the EOL
            if aircraft.inputs[self.inputNum].PlayFile==True:
                defaultTo = "garmin_g3x_data1.txt"
                aircraft.inputs[self.inputNum].PlayFile = hud_utils.readConfig(self.name, "playback_file", defaultTo)
            self.ser,self.input_logFileName = Input.openLogFile(self,aircraft.inputs[self.inputNum].PlayFile,"r")
            self.isPlaybackMode = True
        else:
            self.EOL = 13
            self.efis_data_format = hud_utils.readConfig("DataInput", "format", "none")
            self.efis_data_port = hud_utils.readConfig(
                "DataInput", "port", "/dev/ttyS0"
            )
            self.efis_data_baudrate = hud_utils.readConfigInt(
                "DataInput", "baudrate", 115200
            )
            # open serial connection.
            self.ser = serial.Serial(
                port=self.efis_data_port,
                baudrate=self.efis_data_baudrate,
                parity=serial.PARITY_NONE,
                stopbits=serial.STOPBITS_ONE,
                bytesize=serial.EIGHTBITS,
                timeout=1,
            )

        # check for system platform??
        #if sys.platform.startswith('win'):
        #self.EOL = 10
        #else:
        #    self.EOL = 13
        #self.EOL = 13

    # close this input source
    def closeInput(self, aircraft):
        if self.isPlaybackMode:
            self.ser.close()
        else:
            self.ser.close()

    #############################################
    ## Function: readMessage
    def readMessage(self, aircraft):
        def mean(nums):
            return float(sum(nums)) / max(len(nums), 1)

        if aircraft.errorFoundNeedToExit:
            return aircraft
        try:
            x = 0
            while x != 61:  # 61(=) is start of garmin g3x sentence.
                t = self.ser.read(1)
                if len(t) != 0:
                    x = ord(t)
                    if x == 64:  # 64(@) is start of garmin g3x GPS sentence.
                        msg = self.ser.read(56)
                        if(isinstance(msg,str)): msg = msg.encode() # if read from file then convert to bytes
                        aircraft.msg_last = msg
                        if len(msg) == 56:
                            UTCYear, UTCMonth, UTCDay, UTCHour, UTCMin, UTCSec, LatHemi, LatDeg, LatMin, LonHemi, LonDeg, LonMin, PosStat, HPE, GPSAlt, EWVelDir, EWVelmag, NSVelDir, NSVelmag, VVelDir, VVelmag, CRLF = struct.unpack(
                                "2s2s2s2s2s2sc2s5sc3s5sc3s6sc4sc4sc4s2s", msg
                            )
                            if CRLF[0] == self.EOL:
<<<<<<< HEAD
                                while suppress(ValueError):
                                    if(not aircraft.gps.Source == "G3X" and not aircraft.gps.Source == None):
                                        return aircraft
                                    aircraft.msg_count += 1
                                    aircraft.sys_time_string = "%d:%d:%d"%(int(UTCHour),int(UTCMin),int(UTCSec))
                                    self.time_stamp_string = aircraft.sys_time_string
                                    self.time_stamp_min = int(UTCMin)
                                    self.time_stamp_sec = int(UTCSec)
                                    aircraft.gps.LatHemi = LatHemi.decode('utf-8')  # North or South
                                    aircraft.gps.LatDeg = int(LatDeg)
                                    aircraft.gps.LatMin = int(LatMin) * 0.001  # x.xxx
                                    aircraft.gps.LonHemi = LonHemi.decode('utf-8')  # East or West
                                    aircraft.gps.LonDeg = int(LonDeg)
                                    aircraft.gps.LonMin = int(LonMin) * 0.001  # x.xxx
                                    aircraft.gps.GPSAlt = int(GPSAlt) * 3.28084
                                    aircraft.gps.EWVelDir = EWVelDir.decode('utf-8')  # E or W
                                    aircraft.gps.EWVelmag = int(EWVelmag) * 0.1
                                    aircraft.gps.NSVelDir = NSVelDir.decode('utf-8')  # N or S
                                    aircraft.gps.NSVelmag = int(NSVelmag) * 0.1
                                    aircraft.gps.VVelDir = VVelDir.decode('utf-8')  # U or D
                                    aircraft.gps.VVelmag = int(VVelmag) * 0.1
                                    aircraft.mag_decl = _utils.geomag(
                                        aircraft.gps.LatHemi,
                                        aircraft.gps.LatDeg,
                                        aircraft.gps.LatMin,
                                        aircraft.gps.LonHemi,
                                        aircraft.gps.LonDeg,
                                        aircraft.gps.LonMin,
                                    )
                                    # aircraft.gndspeed = _utils.gndspeed(EWVelmag, NSVelmag) * 1.15078 # convert back to mph
                                    aircraft.gndtrack = _utils.gndtrack(
                                        EWVelDir, EWVelmag, NSVelDir, NSVelmag
                                    )
                                    aircraft.gps.Source = "G3X"
                                    aircraft.wind_speed, aircraft.wind_dir, aircraft.norm_wind_dir = _utils.windSpdDir(
                                        aircraft.tas * 0.8689758, # back to knots.
                                        aircraft.gndspeed * 0.8689758, # convert back to knots
                                        aircraft.gndtrack,
                                        aircraft.mag_head,
                                        aircraft.mag_decl,
                                    )
                                    if self.output_logFile != None:
                                        Input.addToLog(self,self.output_logFile,bytes([64]))
                                        Input.addToLog(self,self.output_logFile,msg)
=======
                                if(not aircraft.gps.Source == "G3X" and not aircraft.gps.Source == None):
                                    return aircraft
                                aircraft.msg_count += 1
                                aircraft.sys_time_string = "%d:%d:%d"%(int(UTCHour),int(UTCMin),int(UTCSec))
                                self.time_stamp_string = aircraft.sys_time_string
                                self.time_stamp_min = int(UTCMin)
                                self.time_stamp_sec = int(UTCSec)
                                aircraft.gps.LatHemi = LatHemi.decode('utf-8')  # North or South
                                aircraft.gps.LatDeg = int(LatDeg)
                                aircraft.gps.LatMin = int(LatMin) * 0.001  # x.xxx
                                aircraft.gps.LonHemi = LonHemi.decode('utf-8')  # East or West
                                aircraft.gps.LonDeg = int(LonDeg)
                                aircraft.gps.LonMin = int(LonMin) * 0.001  # x.xxx
                                aircraft.gps.GPSAlt = int(GPSAlt) * 3.28084
                                aircraft.gps.EWVelDir = EWVelDir.decode('utf-8')  # E or W
                                aircraft.gps.EWVelmag = int(EWVelmag) * 0.1
                                aircraft.gps.NSVelDir = NSVelDir.decode('utf-8')  # N or S
                                aircraft.gps.NSVelmag = int(NSVelmag) * 0.1
                                aircraft.gps.VVelDir = VVelDir.decode('utf-8')  # U or D
                                aircraft.gps.VVelmag = int(VVelmag) * 0.1
                                aircraft.mag_decl = _utils.geomag(
                                    aircraft.gps.LatHemi,
                                    aircraft.gps.LatDeg,
                                    aircraft.gps.LatMin,
                                    aircraft.gps.LonHemi,
                                    aircraft.gps.LonDeg,
                                    aircraft.gps.LonMin,
                                )
                                # aircraft.gndspeed = _utils.gndspeed(EWVelmag, NSVelmag) * 1.15078 # convert back to mph
                                aircraft.gndtrack = _utils.gndtrack(
                                    EWVelDir, EWVelmag, NSVelDir, NSVelmag
                                )
                                aircraft.gps.Source = "G3X"
                                aircraft.wind_speed, aircraft.wind_dir, aircraft.norm_wind_dir = _utils.windSpdDir(
                                    aircraft.tas * 0.8689758, # back to knots.
                                    aircraft.gndspeed * 0.8689758, # convert back to knots
                                    aircraft.gndtrack,
                                    aircraft.mag_head,
                                    aircraft.mag_decl,
                                )
                                if self.output_logFile != None:
                                    Input.addToLog(self,self.output_logFile,bytes([64]))
                                    Input.addToLog(self,self.output_logFile,msg)
>>>>>>> 2d7fd3a1

                                    aircraft.gps.msg_count += 1
                            else:
                                aircraft.gps.msg_bad += 1

                else:
                    if (self.isPlaybackMode ):  # if no bytes read and in playback mode.  then reset the file pointer to the start of the file.
                        self.ser.seek(0)
                return aircraft
                
            SentID = self.ser.read(1) # get message id
            if(not isinstance(SentID,str)): SentID = SentID.decode('utf-8')
            if SentID == "1":  # atittude/air data message
                msg = self.ser.read(57)
                aircraft.msg_last = msg
                if len(msg) == 57:
                    if(isinstance(msg,str)): msg = msg.encode() # if read from file then convert to bytes
                    SentVer, UTCHour, UTCMin, UTCSec, UTCSecFrac, Pitch, Roll, Heading, Airspeed, PressAlt, RateofTurn, LatAcc, VertAcc, AOA, VertSpeed, OAT, AltSet, Checksum, CRLF = struct.unpack(
                        "c2s2s2s2s4s5s3s4s6s4s3s3s2s4s3s3s2s2s", msg
                    )
                    if int(SentVer) == 1 and CRLF[0] == self.EOL:
                        while suppress(ValueError):
                            aircraft.roll = int(Roll) * 0.1
                            aircraft.pitch = int(Pitch) * 0.1
                            aircraft.ias = int(Airspeed) * 0.115078 # convert knots to mph * 0.1
                            aircraft.PALT = int(PressAlt)
                            aircraft.oat = (int(OAT) * 1.8) + 32 # c to f
                            if _utils.is_number(AOA) == True:
                                aircraft.aoa = int(AOA)
                                self.readings1.append(aircraft.aoa)
                                aircraft.aoa = mean(
                                    self.readings1
                                )  # Moving average to smooth a bit
                            else:
                                aircraft.aoa = 0
                            if len(self.readings1) == self.max_samples1:
                                self.readings1.pop(0)
                            aircraft.mag_head = int(Heading)
                            aircraft.baro = (int(AltSet) + 2750.0) / 100.0
                            aircraft.baro_diff = aircraft.baro - 29.9213
                            aircraft.alt = int(
                                int(PressAlt) + (aircraft.baro_diff / 0.00108)
                            )  # 0.00108 of inches of mercury change per foot.
                            aircraft.BALT = aircraft.alt
                            aircraft.vsi = int(VertSpeed) * 10 # vertical speed in fpm
                            aircraft.turn_rate = int(RateofTurn) * 0.1
                            aircraft.vert_G = int(VertAcc) * 0.1
                            aircraft.slip_skid = int(LatAcc) * 0.01
                            self.readings.append(aircraft.slip_skid)
                            aircraft.slip_skid = mean(
                                self.readings
                            )  # Moving average to smooth a bit
                            if len(self.readings) == self.max_samples:
                                self.readings.pop(0)
                            aircraft.msg_count += 1
                            if (self.isPlaybackMode):  # if playback mode then add a delay.  Else reading a file is way to fast.
                                time.sleep(0.08)
                            if self.output_logFile != None:
                                Input.addToLog(self,self.output_logFile,bytes([61,ord(SentID)]))
                                Input.addToLog(self,self.output_logFile,msg)
                    else:
                        aircraft.msg_bad += 1
                        aircraft.debug2 = "bad air data - unkown ver"

                else:
                    aircraft.msg_bad += 1
                    aircraft.debug2 = "bad air data - wrong len"
            elif SentID == "2":
                msg = self.ser.read(40)
                aircraft.msg_last = msg
                if len(msg) == 40:
                    if(isinstance(msg,str)): msg = msg.encode() # if read from file then convert to bytes
                    SentVer, UTCHour, UTCMin, UTCSec, UTCSecFrac, TAS, DAlt, HeadingSel, AltSel, AirspeedSel, VSSel, Checksum, CRLF = struct.unpack(
                        "c2s2s2s2s4s6s3s6s4s4s2s2s", msg
                    )
                    if int(SentVer) == 1 and CRLF[0] == self.EOL:
                        while suppress(ValueError):
                            aircraft.DA = int(DAlt)
                            aircraft.tas = int(TAS) * 0.115078 # convert knots to mph * 0.1
                            aircraft.nav.HeadBug = int(HeadingSel)
                            aircraft.nav.AltBug = int(AltSel)
                            aircraft.nav.ASIBug = int(AirspeedSel) * 0.115078 # convert knots to mph * 0.1
                            aircraft.nav.VSIBug = int(VSSel) * 10 # multiply up to hundreds of feet
                            aircraft.msg_count += 1
                            if (self.isPlaybackMode):  # if playback mode then add a delay.  Else reading a file is way to fast.
                                time.sleep(0.08)

                            if self.output_logFile != None:
                                Input.addToLog(self,self.output_logFile,bytes([61,ord(SentID)]))
                                Input.addToLog(self,self.output_logFile,msg)
                    else:
                        aircraft.msg_bad += 1
                else:
                    aircraft.msg_bad += 1
            elif SentID == "7":  # GPS AGL data message
                msg = self.ser.read(20)
                if(isinstance(msg,str)): msg = msg.encode() # if read from file then convert to bytes
                aircraft.msg_last = msg
                if len(msg) == 20:
                    msg = (msg[:20]) if len(msg) > 20 else msg
                    SentVer, UTCHour, UTCMin, UTCSec, UTCSecFrac, HeightAGL, GroundSpeed, Checksum, CRLF = struct.unpack(
                        "c2s2s2s2s3s4s2s2s", msg
                    )
                    if int(SentVer) == 1 and CRLF[0] == self.EOL:
                        while suppress(ValueError):
                            aircraft.agl = int(HeightAGL) * 100
                            aircraft.gndspeed = int(GroundSpeed) * 0.115078 # convert knots to mph * 0.1
                            aircraft.msg_count += 1
                            if self.output_logFile != None:
                                Input.addToLog(self,self.output_logFile,bytes([61,ord(SentID)]))
                                Input.addToLog(self,self.output_logFile,msg)
                    else:
                        aircraft.msg_bad += 1
                        aircraft.debug1 = "bad GPS AGL data - unkown ver"

                else:
                    aircraft.msg_bad += 1
                    aircraft.debug1 = "bad GPS AGL data - wrong length"

            else:
                aircraft.debug2 = SentID
                aircraft.msg_unknown += 1  # else unknown message.
                if self.isPlaybackMode:
                    time.sleep(0.01)
                else:
                    self.ser.flushInput()  # flush the serial after every message else we see delays
                return aircraft

        except:
            print("G3X serial exception")
            aircraft.errorFoundNeedToExit = True

        return aircraft




# vi: modeline tabstop=8 expandtab shiftwidth=4 softtabstop=4 syntax=python<|MERGE_RESOLUTION|>--- conflicted
+++ resolved
@@ -97,7 +97,6 @@
                                 "2s2s2s2s2s2sc2s5sc3s5sc3s6sc4sc4sc4s2s", msg
                             )
                             if CRLF[0] == self.EOL:
-<<<<<<< HEAD
                                 while suppress(ValueError):
                                     if(not aircraft.gps.Source == "G3X" and not aircraft.gps.Source == None):
                                         return aircraft
@@ -142,51 +141,6 @@
                                     if self.output_logFile != None:
                                         Input.addToLog(self,self.output_logFile,bytes([64]))
                                         Input.addToLog(self,self.output_logFile,msg)
-=======
-                                if(not aircraft.gps.Source == "G3X" and not aircraft.gps.Source == None):
-                                    return aircraft
-                                aircraft.msg_count += 1
-                                aircraft.sys_time_string = "%d:%d:%d"%(int(UTCHour),int(UTCMin),int(UTCSec))
-                                self.time_stamp_string = aircraft.sys_time_string
-                                self.time_stamp_min = int(UTCMin)
-                                self.time_stamp_sec = int(UTCSec)
-                                aircraft.gps.LatHemi = LatHemi.decode('utf-8')  # North or South
-                                aircraft.gps.LatDeg = int(LatDeg)
-                                aircraft.gps.LatMin = int(LatMin) * 0.001  # x.xxx
-                                aircraft.gps.LonHemi = LonHemi.decode('utf-8')  # East or West
-                                aircraft.gps.LonDeg = int(LonDeg)
-                                aircraft.gps.LonMin = int(LonMin) * 0.001  # x.xxx
-                                aircraft.gps.GPSAlt = int(GPSAlt) * 3.28084
-                                aircraft.gps.EWVelDir = EWVelDir.decode('utf-8')  # E or W
-                                aircraft.gps.EWVelmag = int(EWVelmag) * 0.1
-                                aircraft.gps.NSVelDir = NSVelDir.decode('utf-8')  # N or S
-                                aircraft.gps.NSVelmag = int(NSVelmag) * 0.1
-                                aircraft.gps.VVelDir = VVelDir.decode('utf-8')  # U or D
-                                aircraft.gps.VVelmag = int(VVelmag) * 0.1
-                                aircraft.mag_decl = _utils.geomag(
-                                    aircraft.gps.LatHemi,
-                                    aircraft.gps.LatDeg,
-                                    aircraft.gps.LatMin,
-                                    aircraft.gps.LonHemi,
-                                    aircraft.gps.LonDeg,
-                                    aircraft.gps.LonMin,
-                                )
-                                # aircraft.gndspeed = _utils.gndspeed(EWVelmag, NSVelmag) * 1.15078 # convert back to mph
-                                aircraft.gndtrack = _utils.gndtrack(
-                                    EWVelDir, EWVelmag, NSVelDir, NSVelmag
-                                )
-                                aircraft.gps.Source = "G3X"
-                                aircraft.wind_speed, aircraft.wind_dir, aircraft.norm_wind_dir = _utils.windSpdDir(
-                                    aircraft.tas * 0.8689758, # back to knots.
-                                    aircraft.gndspeed * 0.8689758, # convert back to knots
-                                    aircraft.gndtrack,
-                                    aircraft.mag_head,
-                                    aircraft.mag_decl,
-                                )
-                                if self.output_logFile != None:
-                                    Input.addToLog(self,self.output_logFile,bytes([64]))
-                                    Input.addToLog(self,self.output_logFile,msg)
->>>>>>> 2d7fd3a1
 
                                     aircraft.gps.msg_count += 1
                             else:
