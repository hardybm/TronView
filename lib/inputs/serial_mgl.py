#!/usr/bin/env python

# Serial input source
# MGL iEFIS
# 1/23/2019 Christopher Jones

from ._input import Input
from lib import hud_utils
from . import _utils
import serial
import struct
from lib import hud_text
import binascii
import time

class serial_mgl(Input):
    def __init__(self):
        self.name = "mgl"
        self.version = 1.0
        self.inputtype = "serial"
        self.textMode_showAir = True
        self.textMode_showNav = True
        self.textMode_showTraffic = True
        self.textMode_showEngine = True
        self.textMode_showFuel = True
        self.textMode_showGps = True
        self.textMode_showRaw = False
        self.shouldExit = False
        self.skipReadInput = False
        self.skipTextOutput = False
        self.output_logFile = None
        self.output_logFileName = ""
        self.input_logFileName = ""

    def initInput(self,aircraft):
        Input.initInput( self, aircraft )  # call parent init Input.
        #Input.setLogLinePrefixSuffix(struct.pack('5B', *newFileBytes))
        if aircraft.demoMode:
            # if in demo mode then load example data file.
            # get demo file to read from config.  else default to..
            if not len(aircraft.demoFile):
                defaultTo = "mgl_data1.bin"
                #defaultTo = "mgl_G430_v6_HSI_Nedl_2degsRtt_Vert_2Degs_Up.bin"
                #defaultTo = "mgl_G430_v7_Horz_Vert_Nedl_come to center.bin"
                aircraft.demoFile = hud_utils.readConfig(self.name, "demofile", defaultTo)
            #self.ser = open("lib/inputs/_example_data/%s"%(aircraft.demoFile), "rb")
            self.ser,self.input_logFileName = Input.openLogFile(self,aircraft.demoFile,"rb")
        else:
            self.efis_data_format = hud_utils.readConfig("DataInput", "format", "none")
            self.efis_data_port = hud_utils.readConfig("DataInput", "port", "/dev/ttyS0")
            self.efis_data_baudrate = hud_utils.readConfigInt(
                "DataInput", "baudrate", 115200
            )

            # open serial connection.
            self.ser = serial.Serial(
                port=self.efis_data_port,
                baudrate=self.efis_data_baudrate,
                parity=serial.PARITY_NONE,
                stopbits=serial.STOPBITS_ONE,
                bytesize=serial.EIGHTBITS,
                timeout=1,
            )


    def closeInput(self,aircraft):
        if aircraft.demoMode:
            self.ser.close()
        else:
            self.ser.close()

    #############################################
    ## Function: readMessage
    def readMessage(self, aircraft):
        if self.shouldExit == True: aircraft.errorFoundNeedToExit = True
        if aircraft.errorFoundNeedToExit: return aircraft
        if self.skipReadInput == True: return aircraft
        try:
            x = 0
            while x != 5:
                t = self.ser.read(1)
                if len(t) != 0:
                    x = ord(t)
                else:
                    if aircraft.demoMode:  # if no bytes read and in demo mode.  then reset the file pointer to the start of the file.
                        self.ser.seek(0)
                    return aircraft
            stx = ord(self.ser.read(1))

            if stx == 2:
                MessageHeader = self.ser.read(6)
                Message = 0
                if len(MessageHeader) == 6:
                    msgLength, msgLengthXOR, msgType, msgRate, msgCount, msgVerion = struct.unpack(
                        "!BBBBBB", MessageHeader
                    )

                    if msgType == 3:  # attitude information
                        Message = self.ser.read(32)
                        if len(Message) == 32:
                            # use struct to unpack binary data.  https://docs.python.org/2.7/library/struct.html
                            HeadingMag, PitchAngle, BankAngle, YawAngle, TurnRate, Slip, GForce, LRForce, FRForce, BankRate, PitchRate, YawRate, SensorFlags, Padding1, Padding2, Padding3, Checksum = struct.unpack(
                                "<HhhhhhhhhhhhBBBBi", Message
                            )
                            aircraft.pitch = PitchAngle * 0.1  #
                            aircraft.roll = BankAngle * 0.1  #
                            if HeadingMag != 0:
                                aircraft.mag_head = HeadingMag * 0.1
                            aircraft.slip_skid = Slip * .1
                            aircraft.vert_G = GForce * 0.01
                            aircraft.msg_count += 1
                            if(self.textMode_showRaw==True): aircraft.msg_last = binascii.hexlify(Message) # save last message.
                            else: aircraft.msg_last = None

                    elif msgType == 2:  # GPS Message
                        Message = self.ser.read(48)
                        if len(Message) == 48:
                            Latitude, Longitude, GPSAltitude, AGL, NorthV, EastV, DownV, GS, TrackTrue, Variation, GPSStatus, SatsTracked, SatsVisible, HorizontalAccuracy, VerticalAccuracy, GPScapability, RAIMStatus, RAIMherror, RAIMverror, padding, Checksum = struct.unpack(
                                "<iiiiiiiHHhBBBBBBBBBBi", Message
                            )
                            if GS > 0:
                                aircraft.gndspeed = GS * 0.06213712 # convert to mph
                            # aircraft.agl = AGL
                            aircraft.gndtrack = int(TrackTrue * 0.1)
<<<<<<< HEAD
                            aircraft.mag_decl = Variation * 0.1 # Magnetic variation 10th/deg West = Neg
                            if (
                                aircraft.mag_head == 0
                            ):  # if no mag heading use ground track
=======
                            if (aircraft.mag_head == 0):  # if no mag heading use ground track
>>>>>>> 4351fe7d
                                aircraft.mag_head = aircraft.gndtrack
                            aircraft.gps.LatDeg = Latitude * 180.000
                            aircraft.gps.LonDeg = Longitude * 180.000
                            aircraft.gps.GPSAlt = GPSAltitude # ft MSL
                            aircraft.gps.SatsVisible = SatsVisible
                            aircraft.gps.SatsTracked = SatsTracked
                            aircraft.gps.GPSStatus = GPSStatus
                            aircraft.gps.msg_count += 1
                            if(self.textMode_showRaw==True): aircraft.gps.msg_last = binascii.hexlify(Message) # save last message.
                            else: aircraft.gps.msg_last = None

                    elif msgType == 1:  # Primary flight
                        Message = self.ser.read(36)
                        if len(Message) == 36:
                            PAltitude, BAltitude, ASI, TAS, AOA, VSI, Baro, LocalBaro, OAT, Humidity, SystemFlags, Hour, Min, Sec, Day, Month, Year,FTHour, FTMin,Checksum  = struct.unpack(
                                "<iiHHhhHHhBBBBBBBBBBi", Message
                            )
                            if ASI > 0:
                                aircraft.ias = ASI * 0.06213712 #idicated airspeed in 10th of Km/h.  * 0.05399565 to knots. * 0.6213712 to mph
                            if TAS > 0:
                                aircraft.tas = TAS * 0.06213712 # mph
                            # efis_alt = BAltitude
                            aircraft.baro = (
                                LocalBaro * 0.0029529983071445
                            )  # convert from mbar to inches of mercury.
                            aircraft.aoa = AOA
                            aircraft.vsi = VSI
                            aircraft.baro_diff = 29.921 - aircraft.baro
                            aircraft.PALT = PAltitude
                            aircraft.BALT = BAltitude
                            aircraft.alt = int(
                                PAltitude - (aircraft.baro_diff / 0.00108)
                            )  # 0.00108 of inches of mercury change per foot.
                            aircraft.oat = (OAT * 1.8) + 32 # convert from c to f
                            aircraft.sys_time_string = "%d:%d:%d"%(Hour,Min,Sec)

                            aircraft.msg_count += 1
                            if(self.textMode_showRaw==True): aircraft.msg_last = binascii.hexlify(Message) # save last message.
                            else: aircraft.msg_last = None


                            aircraft.wind_speed, aircraft.wind_dir, aircraft.norm_wind_dir = _utils.windSpdDir(
                            aircraft.tas * 0.8689758, # back to knots.
                            aircraft.gndspeed * 0.8689758, # convert back to knots
                            aircraft.gndtrack,
                            aircraft.mag_head,
                            aircraft.mag_decl,
                            )


                    elif msgType == 6:  # Traffic message
                        Message = self.ser.read(msgLength)+6
                        if len(Message) == 4:
                            TrafficMode, NumOfTraffic, NumMsg, MsgNum = struct.unpack(
                                "!BBBB", Message
                            )
                            aircraft.traffic.TrafficMode = TrafficMode
                            aircraft.traffic.TrafficCount = NumOfTraffic
                            aircraft.traffic.NumMsg = NumMsg
                            aircraft.traffic.MsgNum = ThisMsgNum

                            aircraft.traffic.msg_count += 1
                            if(self.textMode_showRaw==True): aircraft.traffic.msg_last = binascii.hexlify(Message) # save last message.
                            else: aircraft.traffic.msg_last = None


                    elif msgType == 30:  # Navigation message
                        Message = self.ser.read(56)
                        if len(Message) == 56:
                            # H     B            B         B        B       h=small int     H = Word        h       h     h       i=long  i       i     i     h=small h     h 
                            Flags, HSISource, VNAVSource, APMode, Padding, HSINeedleAngle, HSIRoseHeading, HSIDev, VDev, HeadBug, AltBug, WPDist, WPLat,WPLon,WPTrack,vor1r,vor2r,dme1,dme2,ILSDev,GSDev,GLSHoriz,GLSVert,Padding,Checksum = struct.unpack(
                                "<HBBBBhHhhhiiiihhhHHhhhhHi", Message
                            )
                            aircraft.nav.NavStatus = hud_utils.get_bin(Flags)
                            aircraft.nav.HSISource = HSISource
                            aircraft.nav.VNAVSource = VNAVSource
                            aircraft.nav.AP = APMode
                            aircraft.nav.HSINeedle = HSINeedleAngle
                            aircraft.nav.HSIRoseHeading = HSIRoseHeading
                            aircraft.nav.HSIHorzDev = HSIDev
                            aircraft.nav.HSIVertDev = VDev

                            aircraft.nav.HeadBug = HeadBug
                            aircraft.nav.AltBug = AltBug

                            aircraft.nav.WPDist = WPDist
                            aircraft.nav.WPTrack = WPTrack

                            aircraft.nav.ILSDev = ILSDev
                            aircraft.nav.GSDev = GSDev
                            aircraft.nav.GLSHoriz = GLSHoriz
                            aircraft.nav.GLSVert = GLSVert

                            aircraft.nav.msg_count += 1
                            if(self.textMode_showRaw==True): aircraft.nav.msg_last = binascii.hexlify(Message) # save last message.
                            else: aircraft.nav.msg_last = None

                    elif msgType == 4:  # Various input states and signals
                        Message = self.ser.read(msgLength+6)
                        # todo... read message

                    elif msgType == 11:  # fuel levels
                        Message = self.ser.read(4)
                        # H = Word (16 bit unsigned integer),  h=small (16 bit signed integer), B = byte, i = long (32 bit signed integer)
                        NumOfTanks  = struct.unpack( "<i", Message )
                        for x in range(NumOfTanks[0]):
                            TankMessage = self.ser.read(8)
                            Level,Type,TankOn,TankSensors  = struct.unpack("<iBBH", TankMessage)
                            aircraft.fuel.FuelLevels[x] = round(Level * 0.02641729, 2) # convert liters to gallons

                        aircraft.fuel.msg_count += 1
                        if(self.textMode_showRaw==True): aircraft.fuel.msg_last = binascii.hexlify(Message) # save last message.
                        else: aircraft.fuel.msg_last = None

                    elif msgType == 10:  # Engine message
                        Message = self.ser.read(40)
                        if len(Message) == 40:
                            # H = Word,  h=small, B = byte, i = long
                            # B            B           B            B           H    H      H             H              H             h           h         h          h        h           h       h         H         H        H             H              h          H
                            EngineNumber, EngineType, NumberOfEGT, NumberOfCHT, RPM, Pulse, OilPressure1, OilPressure2, FuelPressure, CoolantTemp, OilTemp1, OilTemp2, AuxTemp1, AuxTemp2, AuxTemp3, AuxTemp4, FuelFlow, AuxFuel, ManiPressure, BoostPressure, InletTemp, AmbientTemp  = struct.unpack(
                                "<BBBBHHHHHhhhhhhhHHHHhH", Message
                            )

                            aircraft.engine.NumberOfCylinders = NumberOfEGT
                            aircraft.engine.RPM = RPM
                            aircraft.engine.OilPress = round(OilPressure1 * 0.01450377,2) # In 10th of a millibar (Main oil pressure) convert to PSI
                            aircraft.engine.OilPress2 = round(OilPressure2 * 0.01450377,2)
                            aircraft.engine.FuelPress = round(FuelPressure * 0.01450377,2)
                            aircraft.engine.CoolantTemp = round((CoolantTemp * 1.8) + 32)
                            aircraft.engine.OilTemp = round((OilTemp1 * 1.8) + 32)  # convert from C to F
                            aircraft.engine.OilTemp2 = round((OilTemp2 * 1.8) + 32) # convert from C to F
                            aircraft.engine.FuelFlow = round(FuelFlow * 0.002642,2) # In 10th liters/hour convert to Gallons/hr
                            aircraft.engine.ManPress = ManiPressure * 0.0029529983071445 #In 10th of a millibar to inches of mercury

                            # Then read in a small int for each egt and cht.
                            for x in range(NumberOfEGT):
                                EGTCHTMessage = self.ser.read(2)
                                EGTinC  = struct.unpack("<h", EGTCHTMessage)
                                aircraft.engine.EGT[x] = round((EGTinC[0] * 1.8) + 32) # convert from C to F
                            for x in range(NumberOfCHT):
                                EGTCHTMessage = self.ser.read(2)
                                CHTinC  = struct.unpack("<h", EGTCHTMessage)
                                aircraft.engine.CHT[x] = round((CHTinC[0] * 1.8) + 32)

                            Checksum = self.ser.read(4) # read in last checksum part

                            aircraft.engine.msg_count += 1
                            if(self.textMode_showRaw==True): aircraft.engine.msg_last = binascii.hexlify(Message) # save last message.
                            else: aircraft.engine.msg_last = None

                    else:
                        aircraft.msg_unknown += 1 #else unknown message.
                    
                    if aircraft.demoMode:  #if demo mode then add a delay.  Else reading a file is way to fast.
                        time.sleep(.01)
                    else:
                        pass
                        #self.ser.flushInput()  # flush the serial after every message else we see delays

                    if self.output_logFile != None and aircraft.msg_last != None:
                        Input.addToLog(self,self.output_logFile,bytearray([5,2]))
                        Input.addToLog(self,self.output_logFile,MessageHeader)
                        Input.addToLog(self,self.output_logFile,Message)

                    return aircraft

                else: # bad message header found.
                    aircraft.msg_bad += 1

            else:
                aircraft.msg_bad += 1 #bad message found.

                return aircraft
        except serial.serialutil.SerialException:
            print("mgl serial exception")
            aircraft.errorFoundNeedToExit = True
        return aircraft

    # fast forward if reading from a file.
    def fastForward(self,aircraft,bytesToSkip):
            if aircraft.demoMode:
                current = self.ser.tell()
                moveTo = current - bytesToSkip
                try:
                    for _ in range(bytesToSkip):
                        next(self.ser) # have to use next...
                except:
                    # if error then just to start of file
                    self.ser.seek(0)
                #print("fastForward() before="+str(current)+" goto:"+str(moveTo)+" done="+str(self.ser.tell()))

    def fastBackwards(self,aircraft,bytesToSkip):
            if aircraft.demoMode:
                self.skipReadInput = True  # lets pause reading from the file for second while we mess with the file pointer.
                current = self.ser.tell()
                moveTo = current - bytesToSkip
                if(moveTo<0): moveTo = 0
                self.ser.seek(0) # reset back to begining.
                try:
                    for _ in range(moveTo):
                        next(self.ser) # jump to that postion???  not really working right.
                except:
                    # if error then just to start of file
                    self.ser.seek(0)
                #print("fastForward() before="+str(current)+" goto:"+str(moveTo)+" done="+str(self.ser.tell()))
                self.skipReadInput = False

    #############################################
    ## Function: printTextModeData
    def printTextModeData(self, aircraft):
        hud_text.print_header("Decoded data from Input Module: %s (Keys: n=nav, a=all, r=raw)"%(self.name))
        if len(aircraft.demoFile):
            hud_text.print_header("Demofile: %s"%(aircraft.demoFile))

        if self.textMode_showAir==True:
            hud_text.print_object(aircraft)

        if self.textMode_showNav==True:
            hud_text.changePos(2,40)
            hud_text.print_header("Nav Data")
            hud_text.print_object(aircraft.nav)

        if self.textMode_showTraffic==True:
            hud_text.print_header("Traffic Data")
            hud_text.print_object(aircraft.traffic)

        if self.textMode_showGps==True:
            hud_text.print_header("GPS Data")
            hud_text.print_object(aircraft.gps)

        if self.textMode_showEngine==True:
            hud_text.changePos(2,75)
            hud_text.print_header("Engine Data")
            hud_text.print_object(aircraft.engine)

        if self.textMode_showFuel==True:
            hud_text.print_header("Fuel Data")
            hud_text.print_object(aircraft.fuel)

        hud_text.print_DoneWithPage()


    #############################################
    ## Function: textModeKeyInput
    ## this is only called when in text mode. And is used to changed text mode options.
    def textModeKeyInput(self, key, aircraft):
        if key==ord('n'):
            self.textMode_showNav = True
            self.textMode_showAir = False
            self.textMode_showTraffic = False
            self.textMode_showEngine = False
            self.textMode_showFuel = False
            hud_text.print_Clear()
            return 0,0
        elif key==ord('a'):
            self.textMode_showNav = True
            self.textMode_showAir = True
            self.textMode_showTraffic = True
            self.textMode_showEngine = True
            self.textMode_showFuel = True
            hud_text.print_Clear()
            return 0,0
        elif key==ord('r'):
            if self.textMode_showRaw == True: self.textMode_showRaw = False
            else: self.textMode_showRaw = True
            hud_text.print_Clear()
            return 0,0
        else:
            return 'quit',"%s Input: Key code not supported: %d ... Exiting \r\n"%(self.name,key)


    def startLog(self,aircraft):
        if self.output_logFile == None:
            self.output_logFile,self.output_logFileName = Input.createLogFile(self,".dat",True)
            print("Creating log output: %s\n"%(self.output_logFileName))
        else:
            print("Already logging to: "+self.output_logFileName)

    def stopLog(self,aircraft):
        if self.output_logFile != None:
            Input.closeLogFile(self,self.output_logFile)
            self.output_logFile = None


# vi: modeline tabstop=8 expandtab shiftwidth=4 softtabstop=4 syntax=python<|MERGE_RESOLUTION|>--- conflicted
+++ resolved
@@ -122,14 +122,8 @@
                                 aircraft.gndspeed = GS * 0.06213712 # convert to mph
                             # aircraft.agl = AGL
                             aircraft.gndtrack = int(TrackTrue * 0.1)
-<<<<<<< HEAD
                             aircraft.mag_decl = Variation * 0.1 # Magnetic variation 10th/deg West = Neg
-                            if (
-                                aircraft.mag_head == 0
-                            ):  # if no mag heading use ground track
-=======
                             if (aircraft.mag_head == 0):  # if no mag heading use ground track
->>>>>>> 4351fe7d
                                 aircraft.mag_head = aircraft.gndtrack
                             aircraft.gps.LatDeg = Latitude * 180.000
                             aircraft.gps.LonDeg = Longitude * 180.000
