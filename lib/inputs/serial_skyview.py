#!/usr/bin/env python

# Serial input source
# Skyview
# 1/23/2019  Topher
# 11/6/2024  Added IMU data
# 11/30/2024 Added NAV, Autopilot and EMS data   Zap

from ._input import Input
from lib import hud_utils
import math, sys
import serial
import struct
from lib import hud_text
import time
from lib.common.dataship.dataship import IMU
import traceback
from lib.common.dataship.dataship import Dataship

class serial_skyview(Input):
    def __init__(self):
        self.name = "skyview"
        self.version = 1.0
        self.inputtype = "serial"
        self.EOL = 10

    def initInput(self,num,aircraft):
        Input.initInput( self,num, aircraft )  # call parent init Input.
        
        if(self.PlayFile!=None and self.PlayFile!=False):
            # load playback file.
            if self.PlayFile==True:
                defaultTo = "dynon_skyview_data1.txt"
                self.PlayFile = hud_utils.readConfig(self.name, "playback_file", defaultTo)
            self.ser,self.input_logFileName = Input.openLogFile(self,self.PlayFile,"r")
            self.isPlaybackMode = True
        else:
            self.efis_data_format = hud_utils.readConfig("DataInput", "format", "none")
            self.efis_data_port = hud_utils.readConfig("DataInput", "port", "/dev/ttyS0")
            self.efis_data_baudrate = hud_utils.readConfigInt(
                "DataInput", "baudrate", 115200
            )

            # open serial connection.
            self.ser = serial.Serial(
                port=self.efis_data_port,
                baudrate=self.efis_data_baudrate,
                parity=serial.PARITY_NONE,
                stopbits=serial.STOPBITS_ONE,
                bytesize=serial.EIGHTBITS,
                timeout=1
            )

        # create a empty imu object.
        self.imuData = IMU()
        self.imuData.id = "skyview_imu"
        self.imuData.name = self.name
        self.imu_index = len(aircraft.imus)  # Start at 0
        aircraft.imus[self.imu_index] = self.imuData
        self.last_read_time = time.time()

    # close this data input 
    def closeInput(self,aircraft):
        if self.isPlaybackMode:
            self.ser.close()
        else:
            self.ser.close()

    #############################################
    ## Function: readMessage
    def readMessage(self, dataship: Dataship):
        if dataship.errorFoundNeedToExit:
            return dataship;
        try:
            x = 0
            while x != 33:  # 33(!) is start of dynon skyview.
                t = self.ser.read(1)
                if len(t) != 0:
                    x = ord(t)
                else:
                    if self.isPlaybackMode:  # if no bytes read and in playback mode.  then reset the file pointer to the start of the file.
                        self.ser.seek(0)
                    return dataship
            dataType = self.ser.read(1)
            dataVer  = self.ser.read(1)

            if isinstance(dataType,str):
                dataType = dataType.encode() # if read from file then convert to bytes
                dataVer = dataVer.encode()

            if True:
                #msg = (msg[:73]) if len(msg) > 73 else msg
                #aircraft.msg_last = msg
                if dataType == b'1':  # AHRS message
                    msg = self.ser.read(71)
                    if(isinstance(msg,str)): msg = msg.encode() # if read from file then convert to bytes
                    HH, MM, SS, FF, pitch, roll, HeadingMAG, IAS, PresAlt, TurnRate, LatAccel, VertAccel, AOA, VertSpd, OAT, TAS, Baro, DA, WD, WS, Checksum, CRLF = struct.unpack(
                         # Format string breakdown:
                         # 8s - System time (8 bytes)
                         # 4s - Pitch (4 bytes)
                         # 5s - Roll bug (5 bytes)
                         # 3s - Heading bug (3 bytes)
                         # 4s - IAS (4 bytes)
                         # 6s - Pres Alt (6 bytes)
                         # 4s - Turn Rate (4 bytes)
                         # 3s - Lat Accel (3 bytes)
                         # 3s - Vert Accel (3 bytes)
                         # 2s - AOA (2 bytes)
                         # 4s - Vertical Speed (4 bytes)
                         # 3s - OAT (3 bytes)
                         # 4s - TAS (4 bytes)
                         # 3s - Baro Setting (3 bytes)
                         # 6s - Density Altitude (6 bytes)
                         # 3s - Wind Direction (3 bytes)
                         # 2s - Wind Speed (2 bytes)
                         # 2s - Checksum (2 bytes)
                         # 2s - CRLF (2 bytes)                            
                        "2s2s2s2s4s5s3s4s6s4s3s3s2s4s3s4s3s6s3s2s2s2s", msg
                    ) 
                    #print(msg)
                    dataship.sys_time_string = "%d:%d:%d"%(int(HH),int(MM),int(SS))
                    self.time_stamp_string = dataship.sys_time_string
                    self.time_stamp_min = int(MM)
                    self.time_stamp_sec = int(SS)
                    
                    #print("time: "+aircraft.sys_time_string)
<<<<<<< HEAD
                    #print("pitch:"+str(pitch))
                    dataship.pitch = Input.cleanInt(self,pitch) / 10
                    #print("roll:"+str(roll))
                    dataship.roll = Input.cleanInt(self,roll) / 10
                    #print("HeadingMAG:"+str(HeadingMAG))
=======
                    dataship.pitch = Input.cleanInt(self,pitch) / 10
                    dataship.roll = Input.cleanInt(self,roll) / 10
>>>>>>> ce9cdc6f
                    dataship.mag_head = Input.cleanInt(self,HeadingMAG)

                    # Update IMU data
                    self.imuData.heading = dataship.mag_head
                    if dataship.debug_mode > 0:
                        current_time = time.time() # calculate hz.
                        self.imuData.hz = round(1 / (current_time - self.last_read_time), 1)
                        self.last_read_time = current_time
                    # Update the IMU in the aircraft's imu list
                    self.imuData.updatePos(dataship.pitch, dataship.roll, dataship.mag_head)
                    dataship.imus[self.imu_index] = self.imuData

<<<<<<< HEAD
                    #print("IAS:"+str(IAS))
                    dataship.ias = Input.cleanInt(self,IAS) * 0.1
                    #print("PALT:"+str(PresAlt))
                    dataship.PALT = Input.cleanInt(self,PresAlt)
                    #print("TurnRate:"+str(TurnRate))
                    #print("OAT:"+str(OAT))
                    dataship.oat = (Input.cleanInt(self,OAT) * 1.8) + 32 # c to f
                    #print("TAS:"+str(TAS))
                    dataship.tas = Input.cleanInt(self,TAS) * 0.1
                    #print("AOA:"+str(AOA))
                    if AOA == "XX":
                        dataship.aoa = 0
                    else:
                        dataship.aoa = Input.cleanInt(self,AOA)
                    #print("baro:"+str(Baro))
=======
                    dataship.ias = Input.cleanInt(self,IAS) * 0.1
                    dataship.PALT = Input.cleanInt(self,PresAlt)
                    dataship.oat = (Input.cleanInt(self,OAT) * 1.8) + 32 # c to f
                    dataship.tas = Input.cleanInt(self,TAS) * 0.1
                    if AOA == b'XX':
                        dataship.aoa = 0
                    else:
                        dataship.aoa = Input.cleanInt(self,AOA)
>>>>>>> ce9cdc6f
                    dataship.baro = (Input.cleanInt(self,Baro) + 2750.0) / 100
                    dataship.baro_diff = dataship.baro - 29.921
                    dataship.DA = Input.cleanInt(self,DA)
                    dataship.alt = int( Input.cleanInt(self,PresAlt) + (dataship.baro_diff / 0.00108) )  # 0.00108 of inches of mercury change per foot.
                    dataship.BALT = dataship.alt
                    dataship.turn_rate = Input.cleanInt(self,TurnRate) * 0.1
                    dataship.vsi = Input.cleanInt(self,VertSpd) * 10
                    dataship.vert_G = Input.cleanInt(self,VertAccel) * 0.1
                    try:
                        dataship.wind_dir = Input.cleanInt(self,WD)
                        dataship.wind_speed = Input.cleanInt(self,WS)
                        dataship.norm_wind_dir = (dataship.mag_head - dataship.wind_dir) % 360 #normalize the wind direction to the airplane heading
                        # compute Gnd Speed when Gnd Speed is unknown (not provided in data)
                        dataship.gndspeed = math.sqrt(math.pow(dataship.tas,2) + math.pow(dataship.wind_speed,2) + (2 * dataship.tas * dataship.wind_speed * math.cos(math.radians(180 - (dataship.wind_dir - dataship.mag_head)))))
                        dataship.gndtrack = dataship.mag_head 
                    except ValueError as ex:
                        # if error trying to parse wind then must not have that info.
                        dataship.wind_dir = 0
                        dataship.wind_speed = 0
                        dataship.norm_wind_dir = 0 #normalize the wind direction to the airplane heading
                        dataship.gndspeed = 0


                    dataship.msg_count += 1

                    if self.output_logFile != None:
                        Input.addToLog(self,self.output_logFile,bytes([33,int(dataType),int(dataVer)]))
                        Input.addToLog(self,self.output_logFile,msg)

                elif dataType == b'2': #Dynon System message (nav,AP, etc)
<<<<<<< HEAD
                    msg = self.ser.read(27)  # Read 27 fields of system data
                    if isinstance(msg, str):
                        msg = msg.encode()  # Convert to bytes if read from file

                    # Unpack the system data using struct
                    (sys_time, hdg_bug, alt_bug, air_bug, vs_bug, course,
                     cdi_src_type, cdi_src_port, cdi_scale, cdi_deflect, gs,
                     ap_eng, ap_roll_mode, not_used1, ap_roll_force, ap_roll_pos, ap_roll_slip,
                     ap_pitch_force, ap_pitch_pos, ap_pitch_slip, ap_yaw_force, ap_yaw_pos, ap_yaw_slip,
                     xpdr_status, xpdr_reply, xpdr_code, not_used2) = struct.unpack(
=======
                    dataship.nav.msg_count += 1
                    msg = self.ser.read(90)
                    if isinstance(msg, str): msg = msg.encode()  # if read from file then convert to bytes
                    HH,MM,SS,FF,HBug,AltBug, ASIBug,VSBug,Course,CDISrcType,CDISourePort,CDIScale,CDIDeflection,GS,APEng,APRollMode,Not1,APPitch,Not2,APRollF,APRollP,APRollSlip,APPitchF, APPitchP,APPitchSlip,APYawF,APYawP,APYawSlip,TransponderStatus,TransponderReply,TransponderIdent,TransponderCode,DynonUnused,Checksum,CRLF= struct.unpack(
>>>>>>> ce9cdc6f
                         # Format string breakdown:
                         # 8s - System time (8 bytes)
                         # 3s - Heading bug (3 bytes)
                         # 5s - Altitude bug (5 bytes)
                         # 4s - Airspeed bug (4 bytes)
                         # 4s - Vertical speed bug (4 bytes)
                         # 3s - Course (3 bytes)
                         # c  - CDI source type (1 byte)
                         # c  - CDI source port (1 byte)
                         # 2s - CDI scale (2 bytes)
                         # 3s - CDI deflection (3 bytes)
<<<<<<< HEAD
                         # 3s - Glide slope (3 bytes)
                         # c  - Autopilot engaged (1 byte)
                         # c  - AP roll mode (1 byte)
                         # c  - Not used (1 byte)
                         # c  - AP roll force (1 byte)
                         # c  - AP roll position (1 byte)
                         # c  - AP roll slip (1 byte)
                         # c  - AP pitch force (1 byte)
                         # c  - AP pitch position (1 byte)
                         # c  - AP pitch slip (1 byte)
                         # c  - AP yaw force (1 byte)
                         # c  - AP yaw position (1 byte)
                         # c  - AP yaw slip (1 byte)
                         # c  - Transponder status (1 byte)
                         # c  - Transponder reply (1 byte)
                         # c  - Transponder code (1 byte)
                         # c  - Not used (1 byte)
                         "8s3s5s4s4s3scc2s3s3sccccccccccccccc", msg)

                    # Update aircraft navigation and autopilot data
                    dataship.nav.msg_count += 1
                    dataship.nav.HeadBug = Input.cleanInt(self, hdg_bug)
                    dataship.nav.AltBug = Input.cleanInt(self, alt_bug) * 10
                    dataship.nav.ASIBug = Input.cleanInt(self, air_bug) / 10
                    dataship.nav.VSBug = Input.cleanInt(self, vs_bug) / 10
                    dataship.nav.WPTrack = Input.cleanInt(self, course)
                    
                    # CDI (Course Deviation Indicator) data
                    dataship.nav.HSISource = ord(cdi_src_type) if isinstance(cdi_src_type, bytes) else cdi_src_type
                    dataship.nav.HSISource = ord(cdi_src_port) if isinstance(cdi_src_port, bytes) else cdi_src_port
                    #dataship.nav. = Input.cleanInt(self, cdi_scale) / 10
                    #dataship.nav. = Input.cleanInt(self, cdi_deflect)
                    dataship.nav.GLSVert = Input.cleanInt(self, gs)

                    # Autopilot data
                    dataship.nav.AP = ord(ap_eng) if isinstance(ap_eng, bytes) else ap_eng
                    #dataship.nav. = ord(ap_roll_mode) if isinstance(ap_roll_mode, bytes) else ap_roll_mode
                    
                    # Autopilot forces and positions
                    dataship.nav.AP_RollForce = ord(ap_roll_force) if isinstance(ap_roll_force, bytes) else ap_roll_force
                    dataship.nav.AP_RollPos = ord(ap_roll_pos) if isinstance(ap_roll_pos, bytes) else ap_roll_pos
                    dataship.nav.AP_RollSlip = ord(ap_roll_slip) if isinstance(ap_roll_slip, bytes) else ap_roll_slip
                    
                    dataship.nav.AP_PitchForce = ord(ap_pitch_force) if isinstance(ap_pitch_force, bytes) else ap_pitch_force
                    dataship.nav.AP_PitchPos = ord(ap_pitch_pos) if isinstance(ap_pitch_pos, bytes) else ap_pitch_pos
                    dataship.nav.AP_PitchSlip = ord(ap_pitch_slip) if isinstance(ap_pitch_slip, bytes) else ap_pitch_slip
                    
                    dataship.nav.AP_YawForce = ord(ap_yaw_force) if isinstance(ap_yaw_force, bytes) else ap_yaw_force
                    dataship.nav.AP_YawPos = ord(ap_yaw_pos) if isinstance(ap_yaw_pos, bytes) else ap_yaw_pos
                    dataship.nav.AP_YawSlip = ord(ap_yaw_slip) if isinstance(ap_yaw_slip, bytes) else ap_yaw_slip

                    # Transponder data
                    dataship.nav.XPDR_Status = ord(xpdr_status) if isinstance(xpdr_status, bytes) else xpdr_status
                    dataship.nav.XPDR_Reply = ord(xpdr_reply) if isinstance(xpdr_reply, bytes) else xpdr_reply
                    dataship.nav.XPDR_Code = xpdr_code.decode() if isinstance(xpdr_code, bytes) else xpdr_code

                    if self.output_logFile is not None:
                        Input.addToLog(self, self.output_logFile, bytes([33, int(dataType), int(dataVer)]))
                        Input.addToLog(self, self.output_logFile, msg)

                elif dataType == b'3': #Engine data message EMS
                    msg = self.ser.read(47)  # Read 47 fields of engine data
                    if isinstance(msg, str): 
                        msg = msg.encode()  # Convert to bytes if read from file
                        
                    # Unpack the engine data using struct
                    (system_time, oil_press, oil_temp, rpm_l, rpm_r, map_press, 
                     fuel_flow1, fuel_flow2, fuel_press, fuel_l, fuel_r, fuel_rem,
                     volts1, volts2, amps, hobbs, tach, 
                     thermo1, thermo2, thermo3, thermo4, thermo5, thermo6, thermo7,
                     thermo8, thermo9, thermo10, thermo11, thermo12, thermo13, thermo14,
                     gp1, gp2, gp3, gp4, gp5, gp6, gp7, gp8, gp9, gp10, gp11, gp12, gp13,
                     contacts, pwr_pct, egt_status, checksum) = struct.unpack(
                         # First part - Engine parameters (47 bytes total):
                         # 8s - System time (8 bytes)
                         # 3s - Oil pressure (3 bytes)
                         # 3s - Oil temperature (3 bytes)
                         # 4s - Left RPM (4 bytes)
                         # 4s - Right RPM (4 bytes)
                         # 3s - Manifold pressure (3 bytes)
                         # 3s - Fuel flow 1 (3 bytes)
                         # 3s - Fuel flow 2 (3 bytes)
                         # 3s - Fuel pressure (3 bytes)
                         # 3s - Left fuel quantity (3 bytes)
                         # 3s - Right fuel quantity (3 bytes)
                         # 3s - Fuel remaining (3 bytes)
                         # 3s - Voltage 1 (3 bytes)
                         # 3s - Voltage 2 (3 bytes)
                         # 3s - Amperage (3 bytes)
                         # 5s - Hobbs time (5 bytes)
                         # 5s - Tach time (5 bytes)
                         # 14 thermocouples, each 3 bytes:
                         # 3s - Thermocouple 1 (3 bytes)
                         # 3s - Thermocouple 2 (3 bytes)
                         # 3s - Thermocouple 3 (3 bytes)
                         # 3s - Thermocouple 4 (3 bytes)
                         # 3s - Thermocouple 5 (3 bytes)
                         # 3s - Thermocouple 6 (3 bytes)
                         # 3s - Thermocouple 7 (3 bytes)
                         # 3s - Thermocouple 8 (3 bytes)
                         # 3s - Thermocouple 9 (3 bytes)
                         # 3s - Thermocouple 10 (3 bytes)
                         # 3s - Thermocouple 11 (3 bytes)
                         # 3s - Thermocouple 12 (3 bytes)
                         # 3s - Thermocouple 13 (3 bytes)
                         # 3s - Thermocouple 14 (3 bytes)
                         # Second part - General purpose inputs and status:
                         # c - General purpose input 1 (1 byte)
                         # c - General purpose input 2 (1 byte)
                         # c - General purpose input 3 (1 byte)
                         # c - General purpose input 4 (1 byte)
                         # c - General purpose input 5 (1 byte)
                         # c - General purpose input 6 (1 byte)
                         # c - General purpose input 7 (1 byte)
                         # c - General purpose input 8 (1 byte)
                         # c - General purpose input 9 (1 byte)
                         # c - General purpose input 10 (1 byte)
                         # c - General purpose input 11 (1 byte)
                         # c - General purpose input 12 (1 byte)
                         # c - General purpose input 13 (1 byte)
                         # c - Contact inputs status (1 byte)
                         # 2s - Power percentage (2 bytes)
                         # 2 - Checksum (2 bytes)
                         "8s3s3s4s4s3s3s3s3s3s3s3s3s3s3s5s5s3s3s3s3s3s3s3s3s3s3s3s3s3s3s" +
                         "cccccccccccccc2s2", msg)

                    # Update aircraft engine data
                    dataship.engine.OilPress = Input.cleanInt(self, oil_press)
                    dataship.engine.OilTemp = Input.cleanInt(self, oil_temp)
                    dataship.engine.RPM = Input.cleanInt(self, rpm_l)
                    #dataship.engine.RPM_Right = Input.cleanInt(self, rpm_r)
                    dataship.engine.ManPress = Input.cleanInt(self, map_press) / 10
                    dataship.engine.FuelFlow = Input.cleanInt(self, fuel_flow1) / 10
                    #dataship.engine.fuel_flow2 = Input.cleanInt(self, fuel_flow2) / 10
                    dataship.engine.FuelPress = Input.cleanInt(self, fuel_press) / 10

                    # Fuel levels and remaining
                    dataship.fuel.FuelLevels[0] = Input.cleanInt(self, fuel_l) / 10
                    dataship.fuel.FuelLevels[1] = Input.cleanInt(self, fuel_r) / 10
                    dataship.fuel.FuelRemain = Input.cleanInt(self, fuel_rem) / 10

                    dataship.engine.volts1 = Input.cleanInt(self, volts1) / 10
                    dataship.engine.volts2 = Input.cleanInt(self, volts2) / 10
                    dataship.engine.amps = Input.cleanInt(self, amps) / 10
                    dataship.engine.hobbs_time = Input.cleanInt(self, hobbs) / 10
                    dataship.engine.tach_time = Input.cleanInt(self, tach) / 10

                    # Update engine temperatures (thermocouples)
                    temps = [thermo1, thermo2, thermo3, thermo4, thermo5, thermo6, thermo7,
                             thermo8, thermo9, thermo10, thermo11, thermo12, thermo13, thermo14]

                    # EGT (Exhaust Gas Temperature) (first 8 thermocouples)
                    dataship.engine.EGT = [Input.cleanInt(self, t) for t in temps[:8]]

                    # CHT (Cylinder Head Temperature) (last 8 thermocouples)
                    dataship.engine.CHT = [Input.cleanInt(self, t) for t in temps[8:]]

                    dataship.engine.msg_count += 1

                    if self.output_logFile is not None:
                        Input.addToLog(self, self.output_logFile, bytes([33, int(dataType), int(dataVer)]))
                        Input.addToLog(self, self.output_logFile, msg)

                else:
                    dataship.msg_unknown += 1 # unknown message found.

            else:
                dataship.msg_bad += 1 # count this as a bad message
=======
                         # 3s - Glide slope % (3 bytes)
                         # c  - Autopilot engaged (1 byte)
                         # c  - AP roll mode (1 byte)
                         # c  - Not used (1 byte)
                         # c  - AP pitch mode (1 byte)
                         # c  - Not used (1 byte)
                         # 3s - AP roll force (3 bytes)
                         # 5s - AP roll position (5 bytes)
                         # c  - AP roll slip (1 byte)
                         # 3s - AP pitch force (3 byte)
                         # 5s - AP pitch position (5 bytes)
                         # c  - AP pitch slip (1 byte)
                         # 3s - AP yaw force (3 bytes)
                         # 5s - AP yaw position (5 bytes)
                         # c  - AP yaw slip (1 byte)
                         # c  - Transponder status (1 byte)
                         # c  - Transponder reply (1 byte)
                         # c  - Transponder Ident (1 byte)
                         # 4s - Transponder code (4 bytes)
                         # 10s- Not used (10 bytes)
                         # 2s - Checksum (2 bytes)
                         # 2s - CRLF (2 bytes)
                        "2s2s2s2s3s5s4s4s3scc2s3s3sccccc3s5sc3s5sc3s5scccc4s10s2s2s", msg
                    )
                    #print("NAV & System Message !2:", msg)
                    dataship.sys_time_string = "%d:%d:%d"%(int(HH),int(MM),int(SS))
                    self.time_stamp_string = dataship.sys_time_string
                    self.time_stamp_min = int(MM)
                    self.time_stamp_sec = int(SS)

                    if HBug != b'XXX': dataship.nav.HeadBug = Input.cleanInt(self, HBug)
                    if AltBug != b'XXXXX': dataship.nav.AltBug = Input.cleanInt(self,AltBug) * 10
                    if ASIBug != b'XXXX': dataship.nav.ASIBug = Input.cleanInt(self,ASIBug) / 10
                    if VSBug != b'XXXX': dataship.nav.VSBug = Input.cleanInt(self,VSBug) / 10
                    if CDIDeflection != b'XXX': dataship.nav.ILSDev = Input.cleanInt(self,CDIDeflection)
                    if GS != b'XXX': dataship.nav.GSDev = Input.cleanInt(self,GS)
                    dataship.nav.HSISource = Input.cleanInt(self,CDISourePort)
                    if CDISrcType == b'0':
                        navSourceType = 'GPS'
                    elif CDISrcType == b'1':
                        navSourceType = 'NAV'
                    elif CDISrcType == b'2':
                        navSourceType = 'LOC'
                    dataship.nav.SourceDesc = navSourceType + str(Input.cleanInt(self,CDISourePort))
                    dataship.nav.GLSHoriz = Input.cleanInt(self,CDIScale) / 10
                    if APEng == b'0': dataship.nav.APeng = 0
                    if APEng == b'1' or APEng == b'2' or APEng == b'3' or APEng == b'4' or APEng == b'5' or APEng == b'6' or APEng == b'7': dataship.nav.APeng = 1
                    dataship.nav.AP_RollForce = Input.cleanInt(self,APRollF)
                    dataship.nav.AP_RollPos = Input.cleanInt(self,APRollP)
                    dataship.nav.AP_RollSlip = Input.cleanInt(self,APRollSlip)
                    dataship.nav.AP_PitchForce = Input.cleanInt(self,APPitchF)
                    dataship.nav.AP_PitchPos = Input.cleanInt(self,APPitchP)
                    dataship.nav.AP_PitchSlip = Input.cleanInt(self,APPitchSlip)
                    dataship.nav.AP_YawForce = Input.cleanInt(self,APYawF)
                    dataship.nav.AP_YawPos = Input.cleanInt(self,APYawP)
                    dataship.nav.AP_YawSlip = Input.cleanInt(self,APYawSlip)
                    if TransponderStatus == b'0':
                        dataship.nav.XPDR_Status = 'SBY'
                    elif TransponderStatus == b'1':
                        dataship.nav.XPDR_Status = 'GND'
                    elif TransponderStatus == b'2':
                        dataship.nav.XPDR_Status = 'ON'
                    elif TransponderStatus == b'3':
                        dataship.nav.XPDR_Status = 'ALT'
                    dataship.nav.XPDR_Reply = Input.cleanInt(self,TransponderReply)
                    dataship.nav.XPDR_Ident = Input.cleanInt(self,TransponderIdent)
                    dataship.nav.XPDR_Code = Input.cleanInt(self,TransponderCode)
                    
                    if self.output_logFile != None:
                        Input.addToLog(self,self.output_logFile,bytes([33,int(dataType),int(dataVer)]))
                        Input.addToLog(self,self.output_logFile,msg)

                elif dataType == b'3': #Dynon EMS Engine data message
                    dataship.engine.msg_count += 1
                    msg = self.ser.read(222)
                    if isinstance(msg,str):msg = msg.encode() # if read from file then convert to bytes
                    HH,MM,SS,FF,OilPress,OilTemp, RPM_L,RPM_R,MAP,FF1,FF2,FP,FL_L,FL_R,Frem,V1,V2,AMPs,Hobbs,Tach,TC1,TC2,TC3,TC4,TC5,TC6,TC7,TC8,TC9,TC10,TC11,TC12,TC13,TC14,GP1,GP2,GP3,GP4,GP5,GP6,GP7,GP8,GP9,GP10,GP11,GP12,GP13,Contacts,Pwr,EGTstate,Checksum,CRLF= struct.unpack(
                                                  # First part - Engine parameters (47 bytes total):
                         # 8s - System time (8 bytes)
                         # 3s - Oil pressure (3 bytes)
                         # 4s - Oil temperature (4 bytes)
                         # 4s - Left RPM (4 bytes)
                         # 4s - Right RPM (4 bytes)
                         # 3s - Manifold pressure (3 bytes)
                         # 3s - Fuel flow 1 (3 bytes)
                         # 3s - Fuel flow 2 (3 bytes)
                         # 3s - Fuel pressure (3 bytes)
                         # 3s - Left fuel quantity (3 bytes)
                         # 3s - Right fuel quantity (3 bytes)
                         # 3s - Fuel remaining (3 bytes)
                         # 3s - Voltage 1 (3 bytes)
                         # 3s - Voltage 2 (3 bytes)
                         # 4s - Amperage (4 bytes)
                         # 5s - Hobbs time (5 bytes)
                         # 5s - Tach time (5 bytes)
                         # 14 Thermocouples, each 4 bytes:
                         # 4s - Thermocouple 1 (4 bytes)
                         # 4s - Thermocouple 2 (4 bytes)
                         # 4s - Thermocouple 3 (4 bytes)
                         # 4s - Thermocouple 4 (4 bytes)
                         # 4s - Thermocouple 5 (4 bytes)
                         # 4s - Thermocouple 6 (4 bytes)
                         # 4s - Thermocouple 7 (4 bytes)
                         # 4s - Thermocouple 8 (4 bytes)
                         # 4s - Thermocouple 9 (4 bytes)
                         # 4s - Thermocouple 10 (4 bytes)
                         # 4s - Thermocouple 11 (4 bytes)
                         # 4s - Thermocouple 12 (4 bytes)
                         # 4s - Thermocouple 13 (4 bytes)
                         # 4s - Thermocouple 14 (4 bytes)
                         # Second part - General purpose inputs and status:
                         # 6s- General purpose input 1 (6 bytes)
                         # 6s- General purpose input 2 (6 bytes)
                         # 6s- General purpose input 3 (6 bytes)
                         # 6s- General purpose input 4 (6 bytes)
                         # 6s- General purpose input 5 (6 bytes)
                         # 6s- General purpose input 6 (6 bytes)
                         # 6s- General purpose input 7 (6 bytes)
                         # 6s- General purpose input 8 (6 bytes)
                         # 6s- General purpose input 9 (6 bytes)
                         # 6s- General purpose input 10 (6 bytes)
                         # 6s- General purpose input 11 (6 bytes)
                         # 6s- General purpose input 12 (6 bytes)
                         # 6s- General purpose input 13 (6 bytes)
                         # 16c- Contact inputs status (Not Used) (16 bytes)
                         # 3s - Power percentage (3 bytes)
                         # 2s - Checksum (2 bytes)
                         "2s2s2s2s3s4s4s4s3s3s3s3s3s3s3s3s3s4s5s5s4s4s4s4s4s4s4s4s4s4s4s4s4s4s6s6s6s6s6s6s6s6s6s6s6s6s6s16s3s1s2s2s", msg
                    )
                    #print("EMS Message !3:", msg)
                    dataship.sys_time_string = "%d:%d:%d"%(int(HH),int(MM),int(SS))
                    self.time_stamp_string = dataship.sys_time_string
                    self.time_stamp_min = int(MM)
                    self.time_stamp_sec = int(SS)

                    dataship.engine.OilPress = Input.cleanInt(self,OilPress)
                    dataship.engine.OilTemp = Input.cleanInt(self,OilTemp)
                    dataship.engine.RPM = max(Input.cleanInt(self,RPM_L), Input.cleanInt(self,RPM_R))
                    dataship.engine.ManPress = Input.cleanInt(self,MAP) / 10
                    dataship.engine.FuelFlow = Input.cleanInt(self,FF1) / 10
                    dataship.engine.FuelFlow2 = Input.cleanInt(self,FF2) / 10
                    dataship.engine.FuelPress = Input.cleanInt(self,FP) / 10
                    fuel_level_left  = Input.cleanInt(self, FL_L) / 10
                    fuel_level_right = Input.cleanInt(self, FL_R) / 10
                    dataship.fuel.FuelLevels = [fuel_level_left, fuel_level_right, 0, 0]
                    dataship.fuel.FuelRemain = Input.cleanInt(self,Frem) / 10
                    dataship.engine.volts1 = Input.cleanInt(self,V1) / 10
                    dataship.engine.volts2 = Input.cleanInt(self,V2) / 10
                    if AMPs != b'XXXX': dataship.engine.amps = Input.cleanInt(self,AMPs) / 10
                    dataship.engine.hobbs_time = Input.cleanInt(self,Hobbs) / 10
                    dataship.engine.tach_time = Input.cleanInt(self,Tach) / 10

                    if TC12 != b'XXXX': dataship.engine.EGT[0] = round(((Input.cleanInt(self, TC12)) * 1.8) + 32)  # convert from C to F
                    if TC10 != b'XXXX': dataship.engine.EGT[1] = round(((Input.cleanInt(self, TC10)) * 1.8) + 32)  # convert from C to F
                    if TC8 != b'XXXX': dataship.engine.EGT[2] = round(((Input.cleanInt(self, TC8)) * 1.8) + 32)  # convert from C to F
                    if TC6 != b'XXXX': dataship.engine.EGT[3] = round(((Input.cleanInt(self, TC6)) * 1.8) + 32)  # convert from C to F
                    if TC4 != b'XXXX': dataship.engine.EGT[4] = round(((Input.cleanInt(self, TC4)) * 1.8) + 32)  # convert from C to F
                    if TC2 != b'XXXX': dataship.engine.EGT[5] = round(((Input.cleanInt(self, TC2)) * 1.8) + 32)  # convert from C to F

                    if TC11 != b'XXXX': dataship.engine.CHT[0] = round(((Input.cleanInt(self, TC11)) * 1.8) + 32)  # convert from C to F
                    if TC9 != b'XXXX': dataship.engine.CHT[1] = round(((Input.cleanInt(self, TC9)) * 1.8) + 32)  # convert from C to F
                    if TC7 != b'XXXX': dataship.engine.CHT[2] = round(((Input.cleanInt(self, TC7)) * 1.8) + 32)  # convert from C to F
                    if TC5 != b'XXXX': dataship.engine.CHT[3] = round(((Input.cleanInt(self, TC5)) * 1.8) + 32)  # convert from C to F
                    if TC3 != b'XXXX': dataship.engine.EGT[4] = round(((Input.cleanInt(self, TC3)) * 1.8) + 32)  # convert from C to F
                    if TC1 != b'XXXX': dataship.engine.EGT[5] = round(((Input.cleanInt(self, TC1)) * 1.8) + 32)  # convert from C to F

                    if self.output_logFile != None:
                        Input.addToLog(self,self.output_logFile,bytes([33,int(dataType),int(dataVer)]))
                        Input.addToLog(self,self.output_logFile,msg)
                else:
                    dataship.msg_unknown += 1 # unknown message found.
>>>>>>> ce9cdc6f
        except ValueError:
            dataship.msg_bad += 1
            #print("bad:"+str(msg))
            pass
        except struct.error:
            dataship.msg_bad += 1
            pass
        except serial.serialutil.SerialException:
            print("skyview serial exception")
            traceback.print_exc()
            dataship.errorFoundNeedToExit = True
<<<<<<< HEAD

=======
>>>>>>> ce9cdc6f

        if self.isPlaybackMode:  #if play back mode then add a delay.  Else reading a file is way to fast.
            time.sleep(.05)
        else:
            #pass
            self.ser.flushInput()  # flush the serial after every message else we see delays

<<<<<<< HEAD

=======
>>>>>>> ce9cdc6f
        return dataship


# vi: modeline tabstop=8 expandtab shiftwidth=4 softtabstop=4 syntax=python<|MERGE_RESOLUTION|>--- conflicted
+++ resolved
@@ -124,16 +124,8 @@
                     self.time_stamp_sec = int(SS)
                     
                     #print("time: "+aircraft.sys_time_string)
-<<<<<<< HEAD
-                    #print("pitch:"+str(pitch))
-                    dataship.pitch = Input.cleanInt(self,pitch) / 10
-                    #print("roll:"+str(roll))
-                    dataship.roll = Input.cleanInt(self,roll) / 10
-                    #print("HeadingMAG:"+str(HeadingMAG))
-=======
                     dataship.pitch = Input.cleanInt(self,pitch) / 10
                     dataship.roll = Input.cleanInt(self,roll) / 10
->>>>>>> ce9cdc6f
                     dataship.mag_head = Input.cleanInt(self,HeadingMAG)
 
                     # Update IMU data
@@ -146,23 +138,6 @@
                     self.imuData.updatePos(dataship.pitch, dataship.roll, dataship.mag_head)
                     dataship.imus[self.imu_index] = self.imuData
 
-<<<<<<< HEAD
-                    #print("IAS:"+str(IAS))
-                    dataship.ias = Input.cleanInt(self,IAS) * 0.1
-                    #print("PALT:"+str(PresAlt))
-                    dataship.PALT = Input.cleanInt(self,PresAlt)
-                    #print("TurnRate:"+str(TurnRate))
-                    #print("OAT:"+str(OAT))
-                    dataship.oat = (Input.cleanInt(self,OAT) * 1.8) + 32 # c to f
-                    #print("TAS:"+str(TAS))
-                    dataship.tas = Input.cleanInt(self,TAS) * 0.1
-                    #print("AOA:"+str(AOA))
-                    if AOA == "XX":
-                        dataship.aoa = 0
-                    else:
-                        dataship.aoa = Input.cleanInt(self,AOA)
-                    #print("baro:"+str(Baro))
-=======
                     dataship.ias = Input.cleanInt(self,IAS) * 0.1
                     dataship.PALT = Input.cleanInt(self,PresAlt)
                     dataship.oat = (Input.cleanInt(self,OAT) * 1.8) + 32 # c to f
@@ -171,7 +146,6 @@
                         dataship.aoa = 0
                     else:
                         dataship.aoa = Input.cleanInt(self,AOA)
->>>>>>> ce9cdc6f
                     dataship.baro = (Input.cleanInt(self,Baro) + 2750.0) / 100
                     dataship.baro_diff = dataship.baro - 29.921
                     dataship.DA = Input.cleanInt(self,DA)
@@ -202,23 +176,10 @@
                         Input.addToLog(self,self.output_logFile,msg)
 
                 elif dataType == b'2': #Dynon System message (nav,AP, etc)
-<<<<<<< HEAD
-                    msg = self.ser.read(27)  # Read 27 fields of system data
-                    if isinstance(msg, str):
-                        msg = msg.encode()  # Convert to bytes if read from file
-
-                    # Unpack the system data using struct
-                    (sys_time, hdg_bug, alt_bug, air_bug, vs_bug, course,
-                     cdi_src_type, cdi_src_port, cdi_scale, cdi_deflect, gs,
-                     ap_eng, ap_roll_mode, not_used1, ap_roll_force, ap_roll_pos, ap_roll_slip,
-                     ap_pitch_force, ap_pitch_pos, ap_pitch_slip, ap_yaw_force, ap_yaw_pos, ap_yaw_slip,
-                     xpdr_status, xpdr_reply, xpdr_code, not_used2) = struct.unpack(
-=======
                     dataship.nav.msg_count += 1
                     msg = self.ser.read(90)
                     if isinstance(msg, str): msg = msg.encode()  # if read from file then convert to bytes
                     HH,MM,SS,FF,HBug,AltBug, ASIBug,VSBug,Course,CDISrcType,CDISourePort,CDIScale,CDIDeflection,GS,APEng,APRollMode,Not1,APPitch,Not2,APRollF,APRollP,APRollSlip,APPitchF, APPitchP,APPitchSlip,APYawF,APYawP,APYawSlip,TransponderStatus,TransponderReply,TransponderIdent,TransponderCode,DynonUnused,Checksum,CRLF= struct.unpack(
->>>>>>> ce9cdc6f
                          # Format string breakdown:
                          # 8s - System time (8 bytes)
                          # 3s - Heading bug (3 bytes)
@@ -230,176 +191,6 @@
                          # c  - CDI source port (1 byte)
                          # 2s - CDI scale (2 bytes)
                          # 3s - CDI deflection (3 bytes)
-<<<<<<< HEAD
-                         # 3s - Glide slope (3 bytes)
-                         # c  - Autopilot engaged (1 byte)
-                         # c  - AP roll mode (1 byte)
-                         # c  - Not used (1 byte)
-                         # c  - AP roll force (1 byte)
-                         # c  - AP roll position (1 byte)
-                         # c  - AP roll slip (1 byte)
-                         # c  - AP pitch force (1 byte)
-                         # c  - AP pitch position (1 byte)
-                         # c  - AP pitch slip (1 byte)
-                         # c  - AP yaw force (1 byte)
-                         # c  - AP yaw position (1 byte)
-                         # c  - AP yaw slip (1 byte)
-                         # c  - Transponder status (1 byte)
-                         # c  - Transponder reply (1 byte)
-                         # c  - Transponder code (1 byte)
-                         # c  - Not used (1 byte)
-                         "8s3s5s4s4s3scc2s3s3sccccccccccccccc", msg)
-
-                    # Update aircraft navigation and autopilot data
-                    dataship.nav.msg_count += 1
-                    dataship.nav.HeadBug = Input.cleanInt(self, hdg_bug)
-                    dataship.nav.AltBug = Input.cleanInt(self, alt_bug) * 10
-                    dataship.nav.ASIBug = Input.cleanInt(self, air_bug) / 10
-                    dataship.nav.VSBug = Input.cleanInt(self, vs_bug) / 10
-                    dataship.nav.WPTrack = Input.cleanInt(self, course)
-                    
-                    # CDI (Course Deviation Indicator) data
-                    dataship.nav.HSISource = ord(cdi_src_type) if isinstance(cdi_src_type, bytes) else cdi_src_type
-                    dataship.nav.HSISource = ord(cdi_src_port) if isinstance(cdi_src_port, bytes) else cdi_src_port
-                    #dataship.nav. = Input.cleanInt(self, cdi_scale) / 10
-                    #dataship.nav. = Input.cleanInt(self, cdi_deflect)
-                    dataship.nav.GLSVert = Input.cleanInt(self, gs)
-
-                    # Autopilot data
-                    dataship.nav.AP = ord(ap_eng) if isinstance(ap_eng, bytes) else ap_eng
-                    #dataship.nav. = ord(ap_roll_mode) if isinstance(ap_roll_mode, bytes) else ap_roll_mode
-                    
-                    # Autopilot forces and positions
-                    dataship.nav.AP_RollForce = ord(ap_roll_force) if isinstance(ap_roll_force, bytes) else ap_roll_force
-                    dataship.nav.AP_RollPos = ord(ap_roll_pos) if isinstance(ap_roll_pos, bytes) else ap_roll_pos
-                    dataship.nav.AP_RollSlip = ord(ap_roll_slip) if isinstance(ap_roll_slip, bytes) else ap_roll_slip
-                    
-                    dataship.nav.AP_PitchForce = ord(ap_pitch_force) if isinstance(ap_pitch_force, bytes) else ap_pitch_force
-                    dataship.nav.AP_PitchPos = ord(ap_pitch_pos) if isinstance(ap_pitch_pos, bytes) else ap_pitch_pos
-                    dataship.nav.AP_PitchSlip = ord(ap_pitch_slip) if isinstance(ap_pitch_slip, bytes) else ap_pitch_slip
-                    
-                    dataship.nav.AP_YawForce = ord(ap_yaw_force) if isinstance(ap_yaw_force, bytes) else ap_yaw_force
-                    dataship.nav.AP_YawPos = ord(ap_yaw_pos) if isinstance(ap_yaw_pos, bytes) else ap_yaw_pos
-                    dataship.nav.AP_YawSlip = ord(ap_yaw_slip) if isinstance(ap_yaw_slip, bytes) else ap_yaw_slip
-
-                    # Transponder data
-                    dataship.nav.XPDR_Status = ord(xpdr_status) if isinstance(xpdr_status, bytes) else xpdr_status
-                    dataship.nav.XPDR_Reply = ord(xpdr_reply) if isinstance(xpdr_reply, bytes) else xpdr_reply
-                    dataship.nav.XPDR_Code = xpdr_code.decode() if isinstance(xpdr_code, bytes) else xpdr_code
-
-                    if self.output_logFile is not None:
-                        Input.addToLog(self, self.output_logFile, bytes([33, int(dataType), int(dataVer)]))
-                        Input.addToLog(self, self.output_logFile, msg)
-
-                elif dataType == b'3': #Engine data message EMS
-                    msg = self.ser.read(47)  # Read 47 fields of engine data
-                    if isinstance(msg, str): 
-                        msg = msg.encode()  # Convert to bytes if read from file
-                        
-                    # Unpack the engine data using struct
-                    (system_time, oil_press, oil_temp, rpm_l, rpm_r, map_press, 
-                     fuel_flow1, fuel_flow2, fuel_press, fuel_l, fuel_r, fuel_rem,
-                     volts1, volts2, amps, hobbs, tach, 
-                     thermo1, thermo2, thermo3, thermo4, thermo5, thermo6, thermo7,
-                     thermo8, thermo9, thermo10, thermo11, thermo12, thermo13, thermo14,
-                     gp1, gp2, gp3, gp4, gp5, gp6, gp7, gp8, gp9, gp10, gp11, gp12, gp13,
-                     contacts, pwr_pct, egt_status, checksum) = struct.unpack(
-                         # First part - Engine parameters (47 bytes total):
-                         # 8s - System time (8 bytes)
-                         # 3s - Oil pressure (3 bytes)
-                         # 3s - Oil temperature (3 bytes)
-                         # 4s - Left RPM (4 bytes)
-                         # 4s - Right RPM (4 bytes)
-                         # 3s - Manifold pressure (3 bytes)
-                         # 3s - Fuel flow 1 (3 bytes)
-                         # 3s - Fuel flow 2 (3 bytes)
-                         # 3s - Fuel pressure (3 bytes)
-                         # 3s - Left fuel quantity (3 bytes)
-                         # 3s - Right fuel quantity (3 bytes)
-                         # 3s - Fuel remaining (3 bytes)
-                         # 3s - Voltage 1 (3 bytes)
-                         # 3s - Voltage 2 (3 bytes)
-                         # 3s - Amperage (3 bytes)
-                         # 5s - Hobbs time (5 bytes)
-                         # 5s - Tach time (5 bytes)
-                         # 14 thermocouples, each 3 bytes:
-                         # 3s - Thermocouple 1 (3 bytes)
-                         # 3s - Thermocouple 2 (3 bytes)
-                         # 3s - Thermocouple 3 (3 bytes)
-                         # 3s - Thermocouple 4 (3 bytes)
-                         # 3s - Thermocouple 5 (3 bytes)
-                         # 3s - Thermocouple 6 (3 bytes)
-                         # 3s - Thermocouple 7 (3 bytes)
-                         # 3s - Thermocouple 8 (3 bytes)
-                         # 3s - Thermocouple 9 (3 bytes)
-                         # 3s - Thermocouple 10 (3 bytes)
-                         # 3s - Thermocouple 11 (3 bytes)
-                         # 3s - Thermocouple 12 (3 bytes)
-                         # 3s - Thermocouple 13 (3 bytes)
-                         # 3s - Thermocouple 14 (3 bytes)
-                         # Second part - General purpose inputs and status:
-                         # c - General purpose input 1 (1 byte)
-                         # c - General purpose input 2 (1 byte)
-                         # c - General purpose input 3 (1 byte)
-                         # c - General purpose input 4 (1 byte)
-                         # c - General purpose input 5 (1 byte)
-                         # c - General purpose input 6 (1 byte)
-                         # c - General purpose input 7 (1 byte)
-                         # c - General purpose input 8 (1 byte)
-                         # c - General purpose input 9 (1 byte)
-                         # c - General purpose input 10 (1 byte)
-                         # c - General purpose input 11 (1 byte)
-                         # c - General purpose input 12 (1 byte)
-                         # c - General purpose input 13 (1 byte)
-                         # c - Contact inputs status (1 byte)
-                         # 2s - Power percentage (2 bytes)
-                         # 2 - Checksum (2 bytes)
-                         "8s3s3s4s4s3s3s3s3s3s3s3s3s3s3s5s5s3s3s3s3s3s3s3s3s3s3s3s3s3s3s" +
-                         "cccccccccccccc2s2", msg)
-
-                    # Update aircraft engine data
-                    dataship.engine.OilPress = Input.cleanInt(self, oil_press)
-                    dataship.engine.OilTemp = Input.cleanInt(self, oil_temp)
-                    dataship.engine.RPM = Input.cleanInt(self, rpm_l)
-                    #dataship.engine.RPM_Right = Input.cleanInt(self, rpm_r)
-                    dataship.engine.ManPress = Input.cleanInt(self, map_press) / 10
-                    dataship.engine.FuelFlow = Input.cleanInt(self, fuel_flow1) / 10
-                    #dataship.engine.fuel_flow2 = Input.cleanInt(self, fuel_flow2) / 10
-                    dataship.engine.FuelPress = Input.cleanInt(self, fuel_press) / 10
-
-                    # Fuel levels and remaining
-                    dataship.fuel.FuelLevels[0] = Input.cleanInt(self, fuel_l) / 10
-                    dataship.fuel.FuelLevels[1] = Input.cleanInt(self, fuel_r) / 10
-                    dataship.fuel.FuelRemain = Input.cleanInt(self, fuel_rem) / 10
-
-                    dataship.engine.volts1 = Input.cleanInt(self, volts1) / 10
-                    dataship.engine.volts2 = Input.cleanInt(self, volts2) / 10
-                    dataship.engine.amps = Input.cleanInt(self, amps) / 10
-                    dataship.engine.hobbs_time = Input.cleanInt(self, hobbs) / 10
-                    dataship.engine.tach_time = Input.cleanInt(self, tach) / 10
-
-                    # Update engine temperatures (thermocouples)
-                    temps = [thermo1, thermo2, thermo3, thermo4, thermo5, thermo6, thermo7,
-                             thermo8, thermo9, thermo10, thermo11, thermo12, thermo13, thermo14]
-
-                    # EGT (Exhaust Gas Temperature) (first 8 thermocouples)
-                    dataship.engine.EGT = [Input.cleanInt(self, t) for t in temps[:8]]
-
-                    # CHT (Cylinder Head Temperature) (last 8 thermocouples)
-                    dataship.engine.CHT = [Input.cleanInt(self, t) for t in temps[8:]]
-
-                    dataship.engine.msg_count += 1
-
-                    if self.output_logFile is not None:
-                        Input.addToLog(self, self.output_logFile, bytes([33, int(dataType), int(dataVer)]))
-                        Input.addToLog(self, self.output_logFile, msg)
-
-                else:
-                    dataship.msg_unknown += 1 # unknown message found.
-
-            else:
-                dataship.msg_bad += 1 # count this as a bad message
-=======
                          # 3s - Glide slope % (3 bytes)
                          # c  - Autopilot engaged (1 byte)
                          # c  - AP roll mode (1 byte)
@@ -571,7 +362,6 @@
                         Input.addToLog(self,self.output_logFile,msg)
                 else:
                     dataship.msg_unknown += 1 # unknown message found.
->>>>>>> ce9cdc6f
         except ValueError:
             dataship.msg_bad += 1
             #print("bad:"+str(msg))
@@ -583,10 +373,6 @@
             print("skyview serial exception")
             traceback.print_exc()
             dataship.errorFoundNeedToExit = True
-<<<<<<< HEAD
-
-=======
->>>>>>> ce9cdc6f
 
         if self.isPlaybackMode:  #if play back mode then add a delay.  Else reading a file is way to fast.
             time.sleep(.05)
@@ -594,10 +380,6 @@
             #pass
             self.ser.flushInput()  # flush the serial after every message else we see delays
 
-<<<<<<< HEAD
-
-=======
->>>>>>> ce9cdc6f
         return dataship
 
 
