#!/usr/bin/env python

# ads1115 input source


from ._input import Input
from lib import hud_utils
from . import _utils
import struct
import time
import Adafruit_ADS1x15

class adc_ads1115(Input):
    def __init__(self):
        self.name = "ads1115"
        self.version = 1.0
        self.inputtype = "adc"
        self.values = []

    def initInput(self,num,aircraft):
        Input.initInput( self,num, aircraft )  # call parent init Input.
        if(aircraft.inputs[self.inputNum].PlayFile!=None):
            # Get playback file.
            #if aircraft.inputs[self.inputNum].PlayFile==True:
            #    defaultTo = "ads1115_Flight1.bin"
            #    aircraft.inputs[self.inputNum].PlayFile = hud_utils.readConfig(self.name, "playback_file", defaultTo)
            #self.ser,self.input_logFileName = Input.openLogFile(self,aircraft.inputs[self.inputNum].PlayFile,"rb")
            self.isPlaybackMode = True
        else:
            self.isPlaybackMode = False
            #self.efis_data_format = hud_utils.readConfig("DataInput", "format", "none")
            #self.efis_data_port = hud_utils.readConfig("DataInput", "port", "/dev/ttyS0")
            #self.efis_data_baudrate = hud_utils.readConfigInt(
            #    "DataInput", "baudrate", 115200
            #)

        # setup comm i2c to chipset.
        self.adc = Adafruit_ADS1x15.ADS1115()
        # Choose a gain of 1 for reading voltages from 0 to 4.09V.
        # Or pick a different gain to change the range of voltages that are read:
        #  - 2/3 = +/-6.144V
        #  -   1 = +/-4.096V
        #  -   2 = +/-2.048V
        #  -   4 = +/-1.024V
        #  -   8 = +/-0.512V
        #  -  16 = +/-0.256V
        # See table 3 in the ADS1015/ADS1115 datasheet for more info on gain.
        self.GAIN = 2/3 
        aircraft.analog.Name = "ads1115"
        self.Amplify = 6.144/32767
<<<<<<< HEAD
        self.values = [0] * 10 
=======
        self.values = [0,0,0,0,0,0,0,0]

>>>>>>> 44d96d4b


    def closeInput(self,aircraft):
        print("ads1115 close")


    #############################################
    ## Function: readMessage
    def readMessage(self, aircraft):
        if self.shouldExit == True: aircraft.errorFoundNeedToExit = True
        if aircraft.errorFoundNeedToExit: return aircraft
        if self.skipReadInput == True: return aircraft

        try:

            # for i in range(4):
            #     time.sleep(0.025)
            #     self.values[i] = 0;
            #     # Read the specified ADC channel using the previously set gain value.
            #     self.values[i] = self.adc.read_adc_difference(i, gain=self.GAIN) * self.Amplify

<<<<<<< HEAD
        time.sleep(0.025)
        self.values[0] = self.adc.read_adc_difference(1, gain=self.GAIN) * self.Amplify 
        time.sleep(0.025)
        self.values[1] = self.adc.read_adc_difference(3, gain=self.GAIN) * self.Amplify
=======
            time.sleep(0.025)
            self.values[0] = self.adc.read_adc_difference(1, gain=self.GAIN) * self.Amplify
            time.sleep(0.025)
            self.values[1] = self.adc.read_adc_difference(3, gain=self.GAIN) * self.Amplify
>>>>>>> 44d96d4b


            aircraft.analog.Data = self.values


            # TODO: have config file define what this analog input is for.

<<<<<<< HEAD
        # if analog input is for nav needles.. .then.
        # limit the output voltages to be within +/- 0.25V
        # format value to +/- 4095 for needle left/right up/down.
        aircraft.nav.GSDev = round (16380 * (max(min(aircraft.analog.Data[0], 0.25), -0.25)))
        aircraft.nav.ILSDev = round (16380 * (max(min(aircraft.analog.Data[1], 0.25), -0.25)))
=======
            # if analog input is for nav needles.. .then.
            # limit the output voltages to be within +/- 0.25V
            # format value to +/- 4095 for needle left/right up/down.
            aircraft.nav.GSDev = round (16380 * (max(min(aircraft.analog.Data[0], 0.25), -0.25)))
            aircraft.nav.ILSDev = round (16380 * (max(min(aircraft.analog.Data[1], 0.25), -0.25)))
>>>>>>> 44d96d4b


            #aircraft.analog = self.values[0]
            #aircraft.nav.GSDev = self.values[1]

            #aircraft.nav.GLSHoriz = GLSHoriz
            #aircraft.nav.GLSVert = GLSVert

            #aircraft.nav.msg_count += 1
            #if(self.textMode_showRaw==True): aircraft.nav.msg_last = binascii.hexlify(Message) # save last message.
            #else: aircraft.nav.msg_last = None

        except Exception as e:
            aircraft.errorFoundNeedToExit = True
            print(e)
            print(traceback.format_exc())
        return aircraft




# vi: modeline tabstop=8 expandtab shiftwidth=4 softtabstop=4 syntax=python<|MERGE_RESOLUTION|>--- conflicted
+++ resolved
@@ -48,12 +48,7 @@
         self.GAIN = 2/3 
         aircraft.analog.Name = "ads1115"
         self.Amplify = 6.144/32767
-<<<<<<< HEAD
-        self.values = [0] * 10 
-=======
         self.values = [0,0,0,0,0,0,0,0]
-
->>>>>>> 44d96d4b
 
 
     def closeInput(self,aircraft):
@@ -75,17 +70,10 @@
             #     # Read the specified ADC channel using the previously set gain value.
             #     self.values[i] = self.adc.read_adc_difference(i, gain=self.GAIN) * self.Amplify
 
-<<<<<<< HEAD
-        time.sleep(0.025)
-        self.values[0] = self.adc.read_adc_difference(1, gain=self.GAIN) * self.Amplify 
-        time.sleep(0.025)
-        self.values[1] = self.adc.read_adc_difference(3, gain=self.GAIN) * self.Amplify
-=======
             time.sleep(0.025)
             self.values[0] = self.adc.read_adc_difference(1, gain=self.GAIN) * self.Amplify
             time.sleep(0.025)
             self.values[1] = self.adc.read_adc_difference(3, gain=self.GAIN) * self.Amplify
->>>>>>> 44d96d4b
 
 
             aircraft.analog.Data = self.values
@@ -93,19 +81,11 @@
 
             # TODO: have config file define what this analog input is for.
 
-<<<<<<< HEAD
-        # if analog input is for nav needles.. .then.
-        # limit the output voltages to be within +/- 0.25V
-        # format value to +/- 4095 for needle left/right up/down.
-        aircraft.nav.GSDev = round (16380 * (max(min(aircraft.analog.Data[0], 0.25), -0.25)))
-        aircraft.nav.ILSDev = round (16380 * (max(min(aircraft.analog.Data[1], 0.25), -0.25)))
-=======
             # if analog input is for nav needles.. .then.
             # limit the output voltages to be within +/- 0.25V
             # format value to +/- 4095 for needle left/right up/down.
             aircraft.nav.GSDev = round (16380 * (max(min(aircraft.analog.Data[0], 0.25), -0.25)))
             aircraft.nav.ILSDev = round (16380 * (max(min(aircraft.analog.Data[1], 0.25), -0.25)))
->>>>>>> 44d96d4b
 
 
             #aircraft.analog = self.values[0]
